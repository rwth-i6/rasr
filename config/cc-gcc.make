# GCC Compiler Settings

BINDIR          =
GCC_VERSION	=

# -----------------------------------------------------------------------------
# Compiler
CC		= $(BINDIR)gcc$(GCC_VERSION)
LD              = $(BINDIR)g++$(GCC_VERSION)
CXX             = $(BINDIR)g++$(GCC_VERSION)
CXXLD           = $(BINDIR)g++$(GCC_VERSION)

CPPFLAGS        += $(SYS_INCLUDES)

CCFLAGS		= 		# common for C and C++
CXXFLAGS        = $(CCFLAGS)    # options for C++ compiler
CFLAGS		= $(CCFLAGS)	# options for C compiler

CXX_MAJOR = $(shell $(CXX) --version | head -n 1 | sed -e 's/.*[ \t]\([0-9]\)\.\([0-9]\)\.\([0-9]\)\([ \t].*\)*$$/\1/')
CXX_MINOR = $(shell $(CXX) --version | head -n 1 | sed -e 's/.*[ \t]\([0-9]\)\.\([0-9]\)\.\([0-9]\)\([ \t].*\)*$$/\2/')

# -----------------------------------------------------------------------------
# compiler options
DEFINES		+= -D_GNU_SOURCE
CCFLAGS		+= -fPIC
CCFLAGS		+= -pipe
CCFLAGS		+= -funsigned-char
CCFLAGS		+= -fno-exceptions
CFLAGS		+= -std=c99
<<<<<<< HEAD
CXXFLAGS	+= -std=gnu++17
CXXFLAGS	+= -Wno-unknown-pragmas -Werror=return-type
=======
CXXFLAGS	+= -std=c++17
CXXFLAGS	+= -Wno-unknown-pragmas
>>>>>>> 692f98eb
#CCFLAGS	+= -pedantic
CCFLAGS		+= -Wall
CCFLAGS		+= -Wno-long-long
#CXXFLAGS	+= -Woverloaded-virtual
#CFLAGS     += -Weffc++
#CFLAGS		+= -Wold-style-cast
#CCFLAGS         += -pg
#LDFLAGS         += -pg
ifdef MODULE_OPENMP
CCFLAGS		+= -fopenmp
LDFLAGS     += -fopenmp
endif

ifeq ($(strip $(CXX_MAJOR)),4)
ifeq ($(shell test $(CXX_MINOR) -ge 3 && echo 1),1)
# gcc >= 4.3

# code uses ext/hash_map, ext/hash_set etc.
CXXFLAGS += -Wno-deprecated

# strict type based alias analysis doesn't work with our implementation of
# reference counting smart pointers (Core::Ref)
CXXFLAGS += -fno-strict-aliasing
endif
endif

ifeq ($(COMPILE),debug)
CCFLAGS		+= -g
DEFINES		+= -D_GLIBCXX_DEBUG
endif

ifneq ($(COMPILE),release)
# needed to get symbolic function names in stack traces (see Core/Assertions.cc)
LDFLAGS          += -rdynamic
endif

ifeq ($(PROFILE),bprof)
CCFLAGS		+= -g
LDFLAGS		+= /usr/lib/bmon.o
PROF		= bprof
endif
ifeq ($(PROFILE),gprof)
CCFLAGS		+= -pg
LDFLAGS		+= -pg  -static
PROF		= gprof -b
endif
ifeq ($(PROFILE),valgrind)
CCFLAGS		+= -g
LDFLAGS		+=
PROF		= echo "type: valgrind <execuable>"
endif
ifeq ($(PROFILE),purify)
PROFILE		+= "(not supported)"
PROF		=
endif<|MERGE_RESOLUTION|>--- conflicted
+++ resolved
@@ -27,13 +27,8 @@
 CCFLAGS		+= -funsigned-char
 CCFLAGS		+= -fno-exceptions
 CFLAGS		+= -std=c99
-<<<<<<< HEAD
-CXXFLAGS	+= -std=gnu++17
+CXXFLAGS	+= -std=c++17
 CXXFLAGS	+= -Wno-unknown-pragmas -Werror=return-type
-=======
-CXXFLAGS	+= -std=c++17
-CXXFLAGS	+= -Wno-unknown-pragmas
->>>>>>> 692f98eb
 #CCFLAGS	+= -pedantic
 CCFLAGS		+= -Wall
 CCFLAGS		+= -Wno-long-long

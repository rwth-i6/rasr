--- conflicted
+++ resolved
@@ -48,35 +48,16 @@
         : scoringContext(newScoringContext),
           currentToken(extension.nextToken),
           score(extension.score),
-<<<<<<< HEAD
           trace(),
           reachedSentenceEnd(base.reachedSentenceEnd or extension.transitionType == Nn::LabelScorer::SENTENCE_END) {
-    switch (extension.transitionType) {
-        case Nn::LabelScorer::INITIAL_BLANK:
-        case Nn::LabelScorer::INITIAL_LABEL:
-        case Nn::LabelScorer::LABEL_TO_LABEL:
-        case Nn::LabelScorer::LABEL_TO_BLANK:
-        case Nn::LabelScorer::BLANK_TO_LABEL:
-        case Nn::LabelScorer::SENTENCE_END:
-            trace = Core::ref(new LatticeTrace(
-                    base.trace,
-                    extension.pron,
-                    extension.timeframe + 1,
-                    {extension.score, 0},
-                    {}));
-=======
-          trace() {
     Core::Ref<LatticeTrace> predecessor;
     switch (extension.transitionType) {
         case Nn::LabelScorer::TransitionType::LABEL_LOOP:
         case Nn::LabelScorer::TransitionType::BLANK_LOOP:
             predecessor = base.trace->predecessor;
->>>>>>> ec93e10a
             break;
         default:
             predecessor = base.trace;
-            break;
-        default:
             break;
     }
     trace = Core::ref(new LatticeTrace(

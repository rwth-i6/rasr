--- conflicted
+++ resolved
@@ -20,11 +20,6 @@
 #include <Core/Parameter.hh>
 #include <Core/ReferenceCounting.hh>
 #include <Core/Singleton.hh>
-<<<<<<< HEAD
-
-#include <Core/Parameter.hh>
-=======
->>>>>>> 8c892b7d
 #include <Flow/Module.hh>
 #include "LabelScorer/Encoder.hh"
 #include "LabelScorer/EncoderFactory.hh"
@@ -42,15 +37,6 @@
 namespace Nn {
 
 class Module_ {
-<<<<<<< HEAD
-private:
-    Core::FormatSet* formats_;
-
-    EncoderFactory     encoderFactory_;
-    LabelScorerFactory labelScorerFactory_;
-
-=======
->>>>>>> 8c892b7d
 public:
     Module_();
     ~Module_();
@@ -69,13 +55,6 @@
      */
     Core::FormatSet& formats();
 
-<<<<<<< HEAD
-    EncoderFactory&     encoderFactory();
-    LabelScorerFactory& labelScorerFactory();
-
-    Core::Ref<Encoder>     createEncoder(Core::Configuration const& config) const;
-    Core::Ref<LabelScorer> createLabelScorer(Core::Configuration const& config) const;
-=======
     /*
      * Access instance of EncoderFactory for registering and creating Encoders.
      */
@@ -92,7 +71,6 @@
     Core::FormatSet*   formats_;
     EncoderFactory     encoderFactory_;
     LabelScorerFactory labelScorerFactory_;
->>>>>>> 8c892b7d
 };
 
 typedef Core::SingletonHolder<Module_> Module;

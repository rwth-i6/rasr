#!gmake

TOPDIR		= ../..

include $(TOPDIR)/Makefile.cfg

CCFLAGS		+= -fexceptions

# -----------------------------------------------------------------------------

SUBDIRS		=
TARGETS		= libSprintSpeech.$(a) check$(exe)

LIBSPRINTSPEECH_O	= \
		$(OBJDIR)/AcousticModelTrainer.o 		\
		$(OBJDIR)/AlignerModelAcceptor.o 		\
		$(OBJDIR)/AligningFeatureExtractor.o 		\
		$(OBJDIR)/Alignment.o 				\
		$(OBJDIR)/AlignmentNode.o			\
		$(OBJDIR)/AlignmentWithLinearSegmentation.o 	\
		$(OBJDIR)/AllophoneStateGraphBuilder.o		\
		$(OBJDIR)/AverageFeatureScorerActivation.o		\
		$(OBJDIR)/CorpusProcessor.o 			\
		$(OBJDIR)/CorpusVisitor.o 			\
		$(OBJDIR)/CovarianceEstimator.o			\
		$(OBJDIR)/DataExtractor.o 			\
		$(OBJDIR)/DataSource.o	 			\
		$(OBJDIR)/DelayedRecognizer.o       \
		$(OBJDIR)/Feature.o 				\
		$(OBJDIR)/FeatureScorer.o			\
		$(OBJDIR)/FeatureScorerNode.o			\
		$(OBJDIR)/FsaCache.o				\
		$(OBJDIR)/LabelingFeatureExtractor.o		\
		$(OBJDIR)/MixtureSetTrainer.o 			\
		$(OBJDIR)/ModelCombination.o 			\
		$(OBJDIR)/Module.o 			        \
		$(OBJDIR)/Recognizer.o 				\
		$(OBJDIR)/ScatterMatricesEstimator.o		\
		$(OBJDIR)/TextDependentSequenceFiltering.o 	\
		$(OBJDIR)/TextIndependentMixtureSetTrainer.o

CHECK_O		= $(OBJDIR)/check.o \
		  libSprintSpeech.$(a) \
		  ../Lm/libSprintLm.$(a) \
		  ../Am/libSprintAm.$(a) \
		  ../Mm/libSprintMm.$(a) \
		  ../Mc/libSprintMc.$(a) \
<<<<<<< HEAD
		  ../Search/libSprintSearch.$(a) \
		  ../Search/LexiconfreeTimesyncBeamSearch/libSprintLexiconfreeTimesyncBeamSearch.$(a) \
=======
		  $(subst src,..,$(LIBS_SEARCH)) \
>>>>>>> 8c892b7d
		  ../Bliss/libSprintBliss.$(a) \
		  ../Flow/libSprintFlow.$(a) \
		  ../Fsa/libSprintFsa.$(a) \
		  ../Core/libSprintCore.$(a) \
		  ../Lattice/libSprintLattice.$(a) \
		  ../Math/libSprintMath.$(a) \
		  ../Math/Lapack/libSprintMathLapack.$(a)

ifdef MODULE_SPEECH_LATTICE_ALIGNMENT
LIBSPRINTSPEECH_O += $(OBJDIR)/PhonemeSequenceAlignmentGenerator.o
LIBSPRINTSPEECH_O += $(OBJDIR)/SegmentwiseAlignmentGenerator.o
LIBSPRINTSPEECH_O += $(OBJDIR)/SegmentwiseFeatureExtractor.o
endif

ifdef MODULE_SPEECH_DT
LIBSPRINTSPEECH_O += $(OBJDIR)/AbstractSegmentwiseTrainer.o
LIBSPRINTSPEECH_O += $(OBJDIR)/AccuracyFsaBuilder.o
LIBSPRINTSPEECH_O += $(OBJDIR)/AcousticSegmentwiseTrainer.o
LIBSPRINTSPEECH_O += $(OBJDIR)/Confidences.o
LIBSPRINTSPEECH_O += $(OBJDIR)/DiscriminativeMixtureSetTrainer.o
LIBSPRINTSPEECH_O += $(OBJDIR)/EbwDiscriminativeMixtureSetTrainer.o
LIBSPRINTSPEECH_O += $(OBJDIR)/LatticeExtractor.o
LIBSPRINTSPEECH_O += $(OBJDIR)/LatticeSetExtractor.o
LIBSPRINTSPEECH_O += $(OBJDIR)/LatticeSetProcessor.o
LIBSPRINTSPEECH_O += $(OBJDIR)/PruningLatticeSetNode.o
LIBSPRINTSPEECH_O += $(OBJDIR)/SegmentwiseGmmTrainer.o
LIBSPRINTSPEECH_O += $(OBJDIR)/WordLatticeExtractor.o
#MODF LatticeExtractorAutomaton.hh
endif

ifdef MODULE_SPEECH_DT_ADVANCED
LIBSPRINTSPEECH_O += $(OBJDIR)/AdvancedAccuracyFsaBuilder.o
LIBSPRINTSPEECH_O += $(OBJDIR)/AdvancedLatticeExtractor.o
LIBSPRINTSPEECH_O += $(OBJDIR)/AdvancedWordLatticeExtractor.o
LIBSPRINTSPEECH_O += $(OBJDIR)/AuxiliarySegmentwiseTrainer.o
LIBSPRINTSPEECH_O += $(OBJDIR)/ClusterMixtureSetTrainer.o
LIBSPRINTSPEECH_O += $(OBJDIR)/AdvancedLatticeSetProcessor.o
LIBSPRINTSPEECH_O += $(OBJDIR)/NBestListExtractor.o
LIBSPRINTSPEECH_O += $(OBJDIR)/RpropDiscriminativeMixtureSetTrainer.o
endif

ifdef MODULE_FLF_EXT
LIBSPRINTSPEECH_O += $(OBJDIR)/AlignedFeatureCache.o
endif

ifdef MODULE_SPEECH_LATTICE_FLOW_NODES
LIBSPRINTSPEECH_O += $(OBJDIR)/AlignmentFromLattice.o
LIBSPRINTSPEECH_O += $(OBJDIR)/LatticeNodes.o
LIBSPRINTSPEECH_O += $(OBJDIR)/LatticeArcAccumulator.o
CHECK_O           += ../Flf/FlfCore/libSprintFlfCore.$(a)
endif

ifdef MODULE_SPEECH_ALIGNMENT_FLOW_NODES
LIBSPRINTSPEECH_O += $(OBJDIR)/AlignmentGeneratorNode.o
LIBSPRINTSPEECH_O += $(OBJDIR)/AlignmentTransformNode.o
LIBSPRINTSPEECH_O += $(OBJDIR)/SegmentNode.o
#MODF SegmentwiseFeatures.hh
endif

ifdef MODULE_ADAPT_MLLR
LIBSPRINTSPEECH_O += $(OBJDIR)/ModelTransformEstimator.o
LIBSPRINTSPEECH_O += $(OBJDIR)/FeatureShiftAdaptor.o
endif
ifdef MODULE_ADAPT_CMLLR
LIBSPRINTSPEECH_O += $(OBJDIR)/AffineFeatureTransformEstimator.o
LIBSPRINTSPEECH_O += $(OBJDIR)/KeyedEstimator.o
endif
ifdef MODULE_CART
LIBSPRINTSPEECH_O += $(OBJDIR)/DecisionTreeTrainer.o
CHECK_O		  += ../Cart/libSprintCart.$(a)
endif
ifdef MODULE_SPEECH_LATTICE_RESCORING
LIBSPRINTSPEECH_O += $(OBJDIR)/LatticeRescorerAutomaton.o
LIBSPRINTSPEECH_O += $(OBJDIR)/LatticeRescorerNodes.o
LIBSPRINTSPEECH_O += $(OBJDIR)/StatePosteriorFeatureScorerNode.o
endif
ifdef MODULE_SIGNAL_ADVANCED
LIBSPRINTSPEECH_O += $(OBJDIR)/HistogramEstimator.o
LIBSPRINTSPEECH_O += $(OBJDIR)/MeanEstimator.o
endif
ifdef MODULE_SEARCH_MBR
LIBSPRINTSPEECH_O += $(OBJDIR)/MinimumBayesRiskSearch.o
endif

ifdef MODULE_MATH_NR
CHECK_O		  += ../Math/Nr/libSprintMathNr.$(a)
endif
ifdef MODULE_NN_SEQUENCE_TRAINING
CHECK_O += ../Nn/libSprintNn.$(a)
endif
ifdef MODULE_SEARCH_WFST
CHECK_O            += ../OpenFst/libSprintOpenFst.$(a)
endif
ifdef MODULE_PYTHON
CHECK_O += ../Python/libSprintPython.$(a)
endif
ifdef MODULE_TENSORFLOW
CHECK_O += ../Tensorflow/libSprintTensorflow.$(a)
CXXFLAGS += $(TF_CXXFLAGS)
LDFLAGS  += $(TF_LDFLAGS)
endif



# -----------------------------------------------------------------------------

all: $(TARGETS)

libSprintSpeech.$(a): $(LIBSPRINTSPEECH_O)
	$(MAKELIB) $@ $^

check$(exe): $(CHECK_O)
	$(LD) -Wl,-\( $(CHECK_O) -Wl,-\) -o check$(exe) $(LDFLAGS)

include $(TOPDIR)/Rules.make

sinclude $(LIBSPRINTSPEECH_O:.o=.d)
sinclude $(patsubst %.o,%.d,$(filter %.o,$(CHECK_O)))<|MERGE_RESOLUTION|>--- conflicted
+++ resolved
@@ -45,12 +45,7 @@
 		  ../Am/libSprintAm.$(a) \
 		  ../Mm/libSprintMm.$(a) \
 		  ../Mc/libSprintMc.$(a) \
-<<<<<<< HEAD
-		  ../Search/libSprintSearch.$(a) \
-		  ../Search/LexiconfreeTimesyncBeamSearch/libSprintLexiconfreeTimesyncBeamSearch.$(a) \
-=======
 		  $(subst src,..,$(LIBS_SEARCH)) \
->>>>>>> 8c892b7d
 		  ../Bliss/libSprintBliss.$(a) \
 		  ../Flow/libSprintFlow.$(a) \
 		  ../Fsa/libSprintFsa.$(a) \

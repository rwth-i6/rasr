/** Copyright 2020 RWTH Aachen University. All rights reserved.
 *
 *  Licensed under the RWTH ASR License (the "License");
 *  you may not use this file except in compliance with the License.
 *  You may obtain a copy of the License at
 *
 *      http://www.hltpr.rwth-aachen.de/rwth-asr/rwth-asr-license.html
 *
 *  Unless required by applicable law or agreed to in writing, software
 *  distributed under the License is distributed on an "AS IS" BASIS,
 *  WITHOUT WARRANTIES OR CONDITIONS OF ANY KIND, either express or implied.
 *  See the License for the specific language governing permissions and
 *  limitations under the License.
 */
// $Id$

#include "LexiconParser.hh"
#include <Core/CompressedStream.hh>
#include <Core/Parameter.hh>
#include <Core/StringUtilities.hh>
#include <Core/TextStream.hh>

using namespace Bliss;
using namespace Core;

// Note: Features marked "FFE" are placeholders "for furture extensions".

// ===========================================================================
PhonemeInventoryElement::PhonemeInventoryElement(XmlContext* _context, Handler _handler)
        : Precursor("phoneme-inventory", _context, _handler) {
    phoneme_ = 0;

    {  // build schema
        XmlElement* symbol =
                collect(new XmlStringBuilderElement(
                        "symbol", this,
                        XmlStringBuilderElement::handler(&Self::phonemedefSymbol)));

        XmlRegularElement* phoneme = new XmlRegularElementRelay(
                "phoneme", this,
                XmlMixedElementRelay::startHandler(&Self::startPhonemedef),
                XmlMixedElementRelay::endHandler(&Self::endPhonemedef));
        collect(phoneme);
        phoneme->addTransition(initial, 1, symbol);
        phoneme->addTransition(1, 1, symbol);
        phoneme->addTransition(
                1, 2, collect(new XmlStringBuilderElement("variation", this, XmlStringBuilderElement::handler(&Self::phonemedefVariation))));
        phoneme->addTransition(2, 3, collect(new XmlIgnoreElement("features")));  // FFE
        phoneme->addFinalState(1);
        phoneme->addFinalState(2);
        phoneme->addFinalState(3);
        phoneme->ignoreUnknownElements();

        addTransition(initial, initial, phoneme);
        addFinalState(initial);
    }
}

void PhonemeInventoryElement::characters(const char* ch, int len) {
}

void PhonemeInventoryElement::startPhonemedef(const XmlAttributes atts) {
    phoneme_ = product_->newPhoneme();
}

void PhonemeInventoryElement::phonemedefSymbol(const std::string& s) {
    std::string symbol(s);
    stripWhitespace(symbol);

    const Phoneme* test = product_->phoneme(symbol);
    if (test == phoneme_) {
        parser()->warning("Redundant definition of phonetic symbol \"%s\"", symbol.c_str());
    }
    else if (test != 0) {
        parser()->error("Phonetic symbol \"%s\" already assigned to a different phoneme", symbol.c_str());
    }
    else {
        product_->assignSymbol(phoneme_, symbol);
    }
}

void PhonemeInventoryElement::phonemedefVariation(const std::string& s) {
    std::string spec(s);
    stripWhitespace(spec);
    if (spec == std::string("none")) {
        phoneme_->setContextDependent(false);
    }
    else if (spec == std::string("context")) {
        phoneme_->setContextDependent(true);
    }
    else {
        parser()->error("variation must be one of \"none\" or \"context\", \"%s\" given", spec.c_str());
    }
}

void PhonemeInventoryElement::endPhonemedef() {
    phoneme_ = 0;
}

// ===========================================================================

struct Bliss::WeightedPhonemeString {
    std::string phon;
    f32         weight;
    WeightedPhonemeString()
            : weight(1.0) {}
};

class Bliss::PronunciationElement : public Core::XmlBuilderElement<WeightedPhonemeString, XmlEmptyElement, CreateStatic> {
    typedef Core::XmlBuilderElement<WeightedPhonemeString, XmlEmptyElement, CreateStatic> Precursor;

public:
    PronunciationElement(Core::XmlContext*, Handler handler = 0);
    virtual void start(const XmlAttributes atts);
    virtual void characters(const char* ch, int len);
};

void PronunciationElement::start(const Core::XmlAttributes atts) {
    Precursor::start(atts);
    const char* weightStr = atts["weight"];
    const char* scoreStr  = atts["score"];
    if (weightStr && scoreStr) {
        parser()->criticalError("not possible to set both, pronunciation weight and score");
        return;
    }
    f32 weight      = (weightStr) ? atof(weightStr) : 1.0;
    product_.weight = (scoreStr) ? exp(-atof(scoreStr)) : weight;
    if (product_.weight < 0.0) {
        parser()->error("pronunciation weight must be non-negative");
        product_.weight = 0.0;
    }
}

PronunciationElement::PronunciationElement(XmlContext* context, Handler handler)
        : Precursor("phon", context, handler) {}

void PronunciationElement::characters(const char* ch, int len) {
    product_.phon.append(ch, len);
}

// ===========================================================================
const Core::ParameterBool LexiconElement::paramNormalizePronunciation(
        "normalize-pronunciation",
        "normalize pronunciation weights/scores",
        true);

LexiconElement::LexiconElement(
        XmlContext* _context, CreationHandler _newLexicon, const Core::Configuration& c)
        : Precursor("lexicon", _context, _newLexicon) {
    lexicon_                  = 0;
    lemma_                    = 0;
    isNormalizePronunciation_ = paramNormalizePronunciation(c);

    {  // build schema
        addTransition(initial, 1, collect(new PhonemeInventoryElement(this, PhonemeInventoryElement::handler(&Self::addPhonemeInventory))));

        XmlElement* orth = collect(new XmlStringBuilderElement("orth", this, XmlStringBuilderElement::handler(&Self::addOrth)));
        XmlElement* phon = collect(new PronunciationElement(this, PronunciationElement::handler(&Self::addPhon)));

        XmlRegularElement* synt = new XmlRegularElementRelay(
                "synt", this,
                startHandler(&Self::startSynt),
                endHandler(&Self::endSynt));
        collect(synt);
        synt->addTransition(0, 0, collect(new XmlStringBuilderElement("tok", this, XmlStringBuilderElement::handler(&Self::tok))));
        synt->addFinalState(0);

        XmlRegularElement* eval = new XmlRegularElementRelay(
                "eval", this,
                startHandler(&Self::startEval),
                endHandler(&Self::endEval));
        collect(eval);
        eval->addTransition(0, 0, collect(new XmlStringBuilderElement("tok", this, XmlStringBuilderElement::handler(&Self::tok))));
        eval->addFinalState(0);

        XmlRegularElement* lemma = new XmlRegularElementRelay(
                "lemma", this,
                startHandler(&Self::startLemma),
                endHandler(&Self::endLemma));
        collect(lemma);
        lemma->addTransition(initial, 1, orth);
        lemma->addTransition(1, 1, orth);
        lemma->addTransition(1, 2, phon);
        lemma->addTransition(2, 2, phon);
        lemma->addTransition(1, 3, synt);
        lemma->addTransition(2, 3, synt);
        lemma->addTransition(1, 4, eval);
        lemma->addTransition(2, 4, eval);
        lemma->addTransition(3, 4, eval);
        lemma->addTransition(4, 4, eval);
        lemma->addFinalState(1);
        lemma->addFinalState(2);
        lemma->addFinalState(3);
        lemma->addFinalState(4);

        addTransition(0, 1, lemma);
        addTransition(1, 1, lemma);
        addFinalState(0);
        addFinalState(1);
    }
}

void LexiconElement::addPhonemeInventory(std::unique_ptr<PhonemeInventory>& pi) {
    if (product_->phonemeInventory_) {
        parser()->error("Phoneme inventory already defined");
        return;
    }
    product_->setPhonemeInventory(Core::ref(pi.release()));
}

void LexiconElement::startLemma(const XmlAttributes atts) {
    verify(!lemma_);
    const char* c;
    c = atts["name"];
    if (c)
        lemmaName_ = std::string(c);
    c = atts["special"];
    if (c)
        specialLemmaName_ = std::string(c);
}

void LexiconElement::addOrth(const std::string& _orth) {
    std::string orth(_orth);
    normalizeWhitespace(orth);
    suppressTrailingBlank(orth);
    if (specialLemmaName_.empty() && !whitelist_.empty() && (whitelist_.find(orth) == whitelist_.end()))
        return;
    orths_.push_back(orth);
    if (!lemma_) {
        if (!lemmaName_.empty()) {
            std::string name(lemmaName_);
            normalizeWhitespace(lemmaName_);
            suppressTrailingBlank(lemmaName_);
            if (product_->lemma(lemmaName_)) {
                parser()->error("Lemma name \"%s\" already taken", lemmaName_.c_str());
                lemma_ = product_->newLemma();
            }
            else {
                lemma_ = product_->newLemma(lemmaName_);
            }
        }
        else {
            lemma_ = product_->newLemma();
        }
        verify(lemma_);
        if (!specialLemmaName_.empty()) {
            if (product_->specialLemma(specialLemmaName_))
                parser()->error("Special lemma \"%s\" already defined", specialLemmaName_.c_str());
            else
                product_->defineSpecialLemma(specialLemmaName_, lemma_);
        }
    }
}

void LexiconElement::addPhon(const WeightedPhonemeString& phon) {
    if (!lemma_)
        return;
    if (!product_->phonemeInventory()) {
        parser()->warning(
                "No phoneme inventory defined. Ignoring pronunciation");
        return;
    }

    Pronunciation* pron = product_->getPronunciation(phon.phon);
    if (lemma_->hasPronunciation(pron)) {
        parser()->error("duplicate pronunciation");
        return;
    }

    product_->addPronunciation(lemma_, pron, phon.weight);
}

void LexiconElement::startTokSeq(const XmlAttributes atts) {
    if (!lemma_)
        return;
    verify(tokSeq_.size() == 0);
}

void LexiconElement::tok(const std::string& _tok) {
    if (!lemma_)
        return;
    std::string tok(_tok);
    normalizeWhitespace(tok);
    suppressTrailingBlank(tok);
    tokSeq_.push_back(tok);
}

void LexiconElement::endTokSeq() {
    if (!lemma_)
        return;
    tokSeq_.clear();
}

void LexiconElement::startSynt(const XmlAttributes atts) {
    if (!lemma_)
        return;
    startTokSeq(atts);
    verify(!lemma_->hasSyntacticTokenSequence());
}

void LexiconElement::endSynt() {
    if (!lemma_)
        return;
    product_->setSyntacticTokenSequence(lemma_, tokSeq_);
    endTokSeq();
}

void LexiconElement::startEval(const XmlAttributes atts) {
    if (!lemma_)
        return;
    startTokSeq(atts);
}

void LexiconElement::endEval() {
    if (!lemma_)
        return;
    product_->addEvaluationTokenSequence(lemma_, tokSeq_);
    endTokSeq();
}

void LexiconElement::endLemma() {
    if (!lemma_)
        return;

    product_->setOrthographicForms(lemma_, orths_);

    if (lemma_->nOrthographicForms() == 0) {
        parser()->warning("Lemma without orthographic form");
    }
    else {
        if (!lemma_->hasName())
            product_->setDefaultLemmaName(lemma_);
        if (!lemma_->hasSyntacticTokenSequence())
            product_->setDefaultSyntacticToken(lemma_);
        if (!lemma_->hasEvaluationTokenSequence())
            product_->setDefaultEvaluationToken(lemma_);
    }

    if (isNormalizePronunciation_)
        product_->normalizePronunciationWeights(lemma_);

    lemmaName_.clear();
    specialLemmaName_.clear();
    orths_.clear();
    lemma_ = 0;
}

// ===========================================================================

namespace {
const Core::ParameterString paramFile(
        "file",
        "file name",
        "");
const Core::ParameterString paramEncoding(
        "encoding",
        "encoding",
        "utf-8");
}  // namespace

void XmlLexiconParser::loadWhitelist(const Core::Configuration& config, Core::StringHashSet& whitelist) {
    std::string filename = paramFile(config);
    if (!filename.empty()) {
        Core::CompressedInputStream* cis = new Core::CompressedInputStream(filename.c_str());
        Core::TextInputStream        is(cis);
        is.setEncoding(paramEncoding(config));
        if (!is)
            criticalError("Failed to open vocab file \"%s\".", filename.c_str());
        std::string s;
        while (Core::getline(is, s) != EOF) {
            if ((s.size() == 0) || (s.at(0) == '#'))
                continue;
            Core::normalizeWhitespace(s);
            Core::suppressTrailingBlank(s);
            whitelist.insert(s);
        }
        if (!whitelist.empty())
            log("Use a vocab list with %d entries.", u32(whitelist.size()));
    }
}

XmlLexiconParser::XmlLexiconParser(const Core::Configuration& c, Lexicon* _lexicon)
        : LexiconParser(),
          XmlSchemaParser(c) {
    lexicon_ = _lexicon;

    // build schema
    LexiconElement* lexElement = new LexiconElement(this, LexiconElement::creationHandler(&Self::pseudoCreateLexicon), c);
    loadWhitelist(select("vocab"), lexElement->whitelist_);
    setRoot(collect(lexElement));
}

// use base class parse function
bool XmlLexiconParser::parseFile(const std::string& filename) {
    return parser()->Core::XmlSchemaParser::parseFile(filename.c_str()) == 0;
}

VocabTextLexiconParser::VocabTextLexiconParser(Lexicon* _lexicon)
<<<<<<< HEAD
        : LexiconParser() {
    lexicon_          = _lexicon;
    phonemeInventory_ = new PhonemeInventory();
=======
        : LexiconParser(),
          lexicon_(_lexicon) {
    phonemeInventory_ = Core::Ref(new PhonemeInventory());
>>>>>>> 5555c7b3
}

// parse txt file line by line to a Bliss::Lexicon
// in the first step, the phonemes are created and the phoneme inventory is set
// and afterwards the lemmata can be created from these phonemes
bool VocabTextLexiconParser::parseFile(const std::string& filename) {
    // collect all labels from the file and add them as phonemes to the phoneme inventory
    std::ifstream file(filename);
    if (!file.is_open()) {
        return false;
    }
    std::string line;
    while (std::getline(file, line)) {
        if (line.empty())
            continue;
        createPhoneme(line);
    }

    // set the phoneme inventory
<<<<<<< HEAD
    lexicon_->setPhonemeInventory(Core::ref(phonemeInventory_));
=======
    lexicon_->setPhonemeInventory(phonemeInventory_);
>>>>>>> 5555c7b3
    // iterate over the phonemes in the inventory to create the lemmata in the lexicon
    createLemmata();
    return true;
}

// helper function to handle one label and create a corresponding phoneme
void VocabTextLexiconParser::createPhoneme(const std::string& line) {
    std::string symbol(line);
    stripWhitespace(symbol);  // in case there are any unintentional whitespaces
    suppressTrailingBlank(symbol);

    // check if phoneme was already added (if one label appears more than once)
    if (phonemeInventory_->phoneme(symbol)) {
<<<<<<< HEAD
        return;
=======
        Core::Application::us()->error("Phoneme \"%s\" was already added to the inventory. It may be duplicated in the lexicon.", symbol.c_str());
>>>>>>> 5555c7b3
    }

    // create a new phoneme
    Phoneme* newPhoneme_ = phonemeInventory_->newPhoneme();
    // set symbol
    phonemeInventory_->assignSymbol(newPhoneme_, symbol);
    // set variation to none
    newPhoneme_->setContextDependent(false);
}

// helper function to create the lemmata
void VocabTextLexiconParser::createLemmata() {
    // iterate over the phonemes which were assigned to the inventory previously
    auto phonemes = phonemeInventory_->phonemes();
    for (auto it = phonemes.first; it != phonemes.second; ++it) {
        const Phoneme* phoneme = *it;
        std::string    symbol  = phoneme->symbol();

<<<<<<< HEAD
        // check if lemma was already added (should not happen)
        if (lexicon_->lemma(symbol)) {
            return;
        }
=======
        // make sure that lemma has not been added yet
        verify(!lexicon_->lemma(symbol));
>>>>>>> 5555c7b3

        // create a new lemma
        Lemma* newLemma_ = lexicon_->newLemma();
        // set orth
        lexicon_->setOrthographicForms(newLemma_, {symbol});
        // set phon
        Pronunciation* pron = lexicon_->getPronunciation(symbol);
        lexicon_->addPronunciation(newLemma_, pron);
        lexicon_->setDefaultLemmaName(newLemma_);
    }
}<|MERGE_RESOLUTION|>--- conflicted
+++ resolved
@@ -396,15 +396,9 @@
 }
 
 VocabTextLexiconParser::VocabTextLexiconParser(Lexicon* _lexicon)
-<<<<<<< HEAD
-        : LexiconParser() {
-    lexicon_          = _lexicon;
-    phonemeInventory_ = new PhonemeInventory();
-=======
         : LexiconParser(),
           lexicon_(_lexicon) {
     phonemeInventory_ = Core::Ref(new PhonemeInventory());
->>>>>>> 5555c7b3
 }
 
 // parse txt file line by line to a Bliss::Lexicon
@@ -424,11 +418,7 @@
     }
 
     // set the phoneme inventory
-<<<<<<< HEAD
-    lexicon_->setPhonemeInventory(Core::ref(phonemeInventory_));
-=======
     lexicon_->setPhonemeInventory(phonemeInventory_);
->>>>>>> 5555c7b3
     // iterate over the phonemes in the inventory to create the lemmata in the lexicon
     createLemmata();
     return true;
@@ -442,11 +432,7 @@
 
     // check if phoneme was already added (if one label appears more than once)
     if (phonemeInventory_->phoneme(symbol)) {
-<<<<<<< HEAD
-        return;
-=======
         Core::Application::us()->error("Phoneme \"%s\" was already added to the inventory. It may be duplicated in the lexicon.", symbol.c_str());
->>>>>>> 5555c7b3
     }
 
     // create a new phoneme
@@ -465,15 +451,8 @@
         const Phoneme* phoneme = *it;
         std::string    symbol  = phoneme->symbol();
 
-<<<<<<< HEAD
-        // check if lemma was already added (should not happen)
-        if (lexicon_->lemma(symbol)) {
-            return;
-        }
-=======
         // make sure that lemma has not been added yet
         verify(!lexicon_->lemma(symbol));
->>>>>>> 5555c7b3
 
         // create a new lemma
         Lemma* newLemma_ = lexicon_->newLemma();

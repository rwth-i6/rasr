/** Copyright 2025 RWTH Aachen University. All rights reserved.
 *
 *  Licensed under the RWTH ASR License (the "License");
 *  you may not use this file except in compliance with the License.
 *  You may obtain a copy of the License at
 *
 *      http://www.hltpr.rwth-aachen.de/rwth-asr/rwth-asr-license.html
 *
 *  Unless required by applicable law or agreed to in writing, software
 *  distributed under the License is distributed on an "AS IS" BASIS,
 *  WITHOUT WARRANTIES OR CONDITIONS OF ANY KIND, either express or implied.
 *  See the License for the specific language governing permissions and
 *  limitations under the License.
 */

#ifndef FIXED_CONTEXT_ONNX_LABEL_SCORER_HH
#define FIXED_CONTEXT_ONNX_LABEL_SCORER_HH

#include <Onnx/Model.hh>

#include "BufferedLabelScorer.hh"

namespace Nn {

/*
 * Label Scorer that performs scoring by forwarding the input feature at the current timestep together
 * with a fixed-size sequence of history tokens through an ONNX model.
 * A common use case would be a neural transducer model with a fixed-size history.
 */
class FixedContextOnnxLabelScorer : public BufferedLabelScorer {
    using Precursor = BufferedLabelScorer;

    static const Core::ParameterInt  paramStartLabelIndex;
    static const Core::ParameterInt  paramHistoryLength;
    static const Core::ParameterBool paramBlankUpdatesHistory;
    static const Core::ParameterBool paramLoopUpdatesHistory;
    static const Core::ParameterBool paramVerticalLabelTransition;
    static const Core::ParameterInt  paramMaxBatchSize;

public:
    FixedContextOnnxLabelScorer(Core::Configuration const& config);
    virtual ~FixedContextOnnxLabelScorer() = default;

    // Clear feature buffer and cached scores
    void reset() override;

    // Initial scoring context contains step 0 and a history vector filled with the start label index
    ScoringContextRef getInitialScoringContext() override;

    // Clean up input buffer as well as cached score vectors that are no longer needed
    void cleanupCaches(Core::CollapsedVector<ScoringContextRef> const& activeContexts) override;

protected:
    size_t getMinActiveInputIndex(Core::CollapsedVector<ScoringContextRef> const& activeContexts) const override;

    // May increment the step by 1 (except for vertical transitions) and may append the next token to the
    // history label sequence depending on the transition type and whether loops/blanks update the history
    // or not
    ScoringContextRef extendedScoringContextInternal(LabelScorer::Request const& request) override;

    // If scores for the given scoring contexts are not yet cached, prepare and run an ONNX session to
    // compute the scores and cache them
    // Then, retreive scores from cache
    std::optional<LabelScorer::ScoresWithTimes> computeScoresWithTimesInternal(std::vector<LabelScorer::Request> const& requests) override;

    // Uses `getScoresWithTimes` internally with some wrapping for vector packing/expansion
    std::optional<LabelScorer::ScoreWithTime> computeScoreWithTimeInternal(LabelScorer::Request const& request) override;
<<<<<<< HEAD

    virtual TransitionPresetType defaultPreset() const override {
        return TransitionPresetType::TRANSDUCER;
    }
=======
>>>>>>> 54dabf1a

private:
    // Forward a batch of histories through the ONNX model and put the resulting scores into the score cache
    // Assumes that all histories in the batch are based on the same timestep
    void forwardBatch(std::vector<SeqStepScoringContextRef> const& contextBatch);

    size_t startLabelIndex_;
    size_t historyLength_;
    bool   blankUpdatesHistory_;
    bool   loopUpdatesHistory_;
    bool   verticalLabelTransition_;
    size_t maxBatchSize_;

    Onnx::Model onnxModel_;

    std::string inputFeatureName_;
    std::string historyName_;
    std::string scoresName_;

    std::unordered_map<SeqStepScoringContextRef, std::vector<Score>, ScoringContextHash, ScoringContextEq> scoreCache_;
};

}  // namespace Nn

#endif  // FIXED_CONTEXT_ONNX_LABEL_SCORER_HH<|MERGE_RESOLUTION|>--- conflicted
+++ resolved
@@ -65,13 +65,6 @@
 
     // Uses `getScoresWithTimes` internally with some wrapping for vector packing/expansion
     std::optional<LabelScorer::ScoreWithTime> computeScoreWithTimeInternal(LabelScorer::Request const& request) override;
-<<<<<<< HEAD
-
-    virtual TransitionPresetType defaultPreset() const override {
-        return TransitionPresetType::TRANSDUCER;
-    }
-=======
->>>>>>> 54dabf1a
 
 private:
     // Forward a batch of histories through the ONNX model and put the resulting scores into the score cache

/** Copyright 2020 RWTH Aachen University. All rights reserved.
 *
 *  Licensed under the RWTH ASR License (the "License");
 *  you may not use this file except in compliance with the License.
 *  You may obtain a copy of the License at
 *
 *      http://www.hltpr.rwth-aachen.de/rwth-asr/rwth-asr-license.html
 *
 *  Unless required by applicable law or agreed to in writing, software
 *  distributed under the License is distributed on an "AS IS" BASIS,
 *  WITHOUT WARRANTIES OR CONDITIONS OF ANY KIND, either express or implied.
 *  See the License for the specific language governing permissions and
 *  limitations under the License.
 */
#include <Fsa/Static.hh>

#include <Core/CompressedStream.hh>

#include "ClassicAcousticModel.hh"
#include "ClassicStateTying.hh"
#include "Module.hh"

namespace Am {

// ===========================================================================
std::string EmissionAlphabet::symbol(Fsa::LabelId id) const {
    std::string special = specialSymbol(id);
    if (!special.empty())
        return special;
    if (id < 0)
        return "INVALID_LABEL_ID";
    if (Mm::MixtureIndex(id) < nMixtures_)
        return Core::itoa(id);
    return std::string("#") + Core::itoa(id - nMixtures_);
}

Fsa::LabelId EmissionAlphabet::index(const std::string& sym) const {
    Fsa::LabelId special = specialIndex(sym);
    if (special != Fsa::InvalidLabelId)
        return special;
    if (sym.size() && sym[0] == '#') {
        int di = atoi(sym.c_str() + 1);
        if (di < 0)
            return Fsa::InvalidLabelId;
        return disambiguator(di);
    }
    int id = atoi(sym.c_str());
    if (id < 0 || Mm::MixtureIndex(id) >= nMixtures_)
        return Fsa::InvalidLabelId;
    return id;
}

void EmissionAlphabet::writeXml(Core::XmlWriter& os) const {
    os << Core::XmlOpenComment()
       << nMixtures_ << " emission labels, "
       << nDisambiguators_ << " disambiguation symbols"
       << Core::XmlCloseComment() << "\n";
}
// ===========================================================================

// ============================================================================
const Core::ParameterString ClassicStateTying::paramFilename(
        "file",
        "external source defining the state tying");

Core::Ref<const ClassicStateTying> ClassicStateTying::createClassicStateTyingRef(
        const Core::Configuration& config, ClassicStateModelRef stateModelRef) {
    ClassicStateTying* result = Am::Module::instance().getStateTying(
            static_cast<ClassicAcousticModel::StateTyingType>(ClassicAcousticModel::paramType(config)),
            config, stateModelRef);
    if (!result || result->hasFatalErrors()) {
        delete result;
        return ClassicStateTyingRef();
    }
    return ClassicStateTyingRef(result);
}

Fsa::ConstAutomatonRef ClassicStateTying::createMixtureToAllophoneStateTransducer(s32 nDisambiguators) const {
    ConstEmissionAlphabetRef emissionAlphabet = ConstEmissionAlphabetRef(new EmissionAlphabet(nClasses()));

    Fsa::StaticAutomaton* f = new Fsa::StaticAutomaton(Fsa::TypeTransducer);
    f->setSemiring(Fsa::TropicalSemiring);
    f->setInputAlphabet(emissionAlphabet);
    f->setOutputAlphabet(alphabetRef_);
    f->setProperties(Fsa::PropertyAcyclic | Fsa::PropertyLinear, Fsa::PropertyNone);
    const Fsa::Weight One(f->semiring()->one());

    Fsa::State *initial, *final, *root;
    if (nDisambiguators > 0) {
        initial = final = f->newState();
        root            = f->newState();
        for (Fsa::LabelId d = 0; d < Fsa::LabelId(nDisambiguators); ++d) {
            initial->newArc(root->id(), One, emissionAlphabet->disambiguator(d), alphabetRef_->disambiguator(d));
            root->newArc(final->id(), One, emissionAlphabet->disambiguator(d), alphabetRef_->disambiguator(d));
        }
    }
    else
        initial = final = root = f->newState();
    f->setInitialStateId(initial->id());
    final->setFinal(One);

    for (std::pair<AllophoneStateIterator, AllophoneStateIterator> it = alphabetRef_->allophoneStates(); it.first != it.second; ++it.first)
        root->newArc(root->id(), One, classify(it.first.allophoneState()), it.first.id());
    return Fsa::ConstAutomatonRef(f);
}

void ClassicStateTying::dumpStateTying(Core::Channel& dump) const {
    for (std::pair<AllophoneStateIterator, AllophoneStateIterator> it = alphabetRef_->allophoneStates();
         it.first != it.second; ++it.first) {
        Mm::MixtureIndex mix = classify(it.first.allophoneState());
        dump << Core::form("%s %d\n", alphabetRef_->symbol(it.first.id()).c_str(), mix);
    }
}
// ============================================================================

// ============================================================================
MonophoneStateTying::MonophoneStateTying(const Core::Configuration& config,
                                         ClassicStateModelRef       stateModel)
        : Core::Component(config),
          ClassicStateTying(config, stateModel) {
    nPhonemes_ = Mm::MixtureIndex(stateModel->phonology().getPhonemeInventory()->nPhonemes());
    nClasses_  = 0;
    verify(Bliss::Phoneme::term == 0);
    for (Bliss::Phoneme::Id id = 1; id <= nPhonemes_; ++id) {
        verify(stateModel->phonology().getPhonemeInventory()->isValidPhonemeId(id));
        for (int state = 0; state < stateModel->hmmTopologySet().get(id)->nPhoneStates(); ++state, ++nClasses_) {
            size_t i = id + state * nPhonemes_;
            if (classIds_.size() < i + 1)
                classIds_.resize(i + 1);
            classIds_[i] = nClasses_;
        }
    }
}
// ============================================================================

// ============================================================================
MonophoneEOWStateTying::MonophoneEOWStateTying(const Core::Configuration& config,
                                               ClassicStateModelRef       stateModel)
        : Core::Component(config),
          MonophoneStateTying(config, stateModel) {
    verify(nPhonemes_ > 0);
    nClasses_ = 0;
    classIds_.clear();
    // loop over all monophones (disregard existence in the allophone alphabet)
    for (Bliss::Phoneme::Id id = 1; id <= nPhonemes_; ++id) {
        for (int state = 0; state < stateModel->hmmTopologySet().get(id)->nPhoneStates(); ++state) {
            // use 2 * nPhonemes_ (max possible) as step size
            u32 i = id + state * 2 * nPhonemes_;
            if (classIds_.size() < i + 1)
                classIds_.resize(i + 1);
            classIds_[i] = nClasses_++;
        }
    }

    // loop over allophones in alphabet: set EOW for uniq speech phonemes once
    std::unordered_set<Bliss::Phoneme::Id>  visited;
    ConstAllophoneAlphabetRef               alloAlphabet = stateModel->getAllophoneAlphabet();
    const AllophoneAlphabet::AllophoneList& allophones   = alloAlphabet->allophones();
    for (AllophoneAlphabet::AllophoneList::const_iterator iter = allophones.begin(); iter != allophones.end(); ++iter) {
        const Allophone* allo = *(iter);
        if (allo->boundary & Allophone::isFinalPhone && !alloAlphabet->isSilence(*allo)) {
            // id + nPhonemes_ as new id for eow-phone
            Bliss::Phoneme::Id id = allo->central();
            if (visited.count(id) > 0)
                continue;
            std::string p = stateModel->phonology().getPhonemeInventory()->phoneme(id)->symbol();
            // Note: fixed format for non-speech [...] => skip for EOW
            bool nonSpeech = (p.front() == '[' && p.back() == ']');
            for (int state = 0; state < stateModel->hmmTopologySet().get(id)->nPhoneStates(); ++state) {
                // use 2 * nPhonemes_ (max possible) as step size
                u32 i = id + nPhonemes_ + state * 2 * nPhonemes_;
                if (classIds_.size() < i + 1)
                    classIds_.resize(i + 1);
                if (nonSpeech)
                    classIds_[i] = classIds_[i - nPhonemes_];
                else
                    classIds_[i] = nClasses_++;
            }
            visited.insert(id);
        }
    }
}
// ============================================================================

// ============================================================================
bool LutStateTying::loadLut(const std::string& filename) {
    /*
     *  nClasses_ and lut_ are set
     */
    verify(!filename.empty());
    Core::CompressedInputStream cis(filename);
    if (!cis.isOpen()) {
        criticalError("cannot open lookup table '%s'", filename.c_str());
    }
    std::string              line;
    Mm::MixtureIndex         topMixtureId = 0;
    Core::ProgressIndicator* progress     = new Core::ProgressIndicator("state tying lookup from file");
    progress->start();
    u32 nLine = 0;
    while (cis) {
        ++nLine;
        std::getline(cis, line);
        Core::stripWhitespace(line);
        if (!line.empty() && (*line.c_str() != '#')) {
            Mm::MixtureIndex         mixtureId;
            std::string              allophoneStateString;
            std::vector<std::string> fields = Core::split(line, " ");
            if (fields.size() != 2) {
                criticalError("failure while reading line %d from file \"%s\"", nLine, filename.c_str());
                return false;
            }
            allophoneStateString = fields[0],
            Core::strconv(fields[1], mixtureId);
            AllophoneStateIndex allophoneStateId = alphabetRef_->index(allophoneStateString);

            // TODO: check if already set
            lut_[allophoneStateId] = mixtureId;
            if (mixtureId > topMixtureId)
                topMixtureId = mixtureId;

            progress->notify();
        }
    }
    nClasses_ = topMixtureId + 1;
    progress->finish();
    delete progress;
    return true;
}

// ============================================================================

const u32 NoStateTyingDense::numBoundaryClasses_ = 4;  // 0: none, 1: start (@i), 2: end (@f), 3: start+end (@i@f)
const u32 NoStateTyingDense::numWordEndClasses_ = 2; // 0: {none, start (@i)}, 1: {end (@f), 3: start+end (@i@f)}

const Core::ParameterBool NoStateTyingDense::paramUseBoundaryClasses("use-boundary-classes",
                                                                     "whether boundary classes should be considered during state-tying",
                                                                     true);

const Core::ParameterBool NoStateTyingDense::paramUseWordEndClasses("use-word-end-classes",
                                                                    "whether word end class should be considered during state-tying",
                                                                    false);

NoStateTyingDense::NoStateTyingDense(const Core::Configuration& config, ClassicStateModelRef stateModel)
        : Core::Component(config),
          ClassicStateTying(config, stateModel),
          numPhoneClasses_(stateModel->getPhonemeInventory()->nPhonemes() + 1),                                                     // +1 for additional 0 phone == no-context
          numStates_(stateModel->getHmmTopologySet()->getDefault().nPhoneStates()),                                                 // usually 3
          contextLength_(std::max(stateModel->phonology().maximumHistoryLength(), stateModel->phonology().maximumFutureLength())),  // usually 1
          useBoundaryClasses_(paramUseBoundaryClasses(config)),
          useWordEndClasses_(paramUseWordEndClasses(config)),
          nClasses_(0) {
    require(!(useBoundaryClasses_ && useWordEndClasses_));
    nClasses_ = numStates_;
    if (useBoundaryClasses_) {
        nClasses_ *= numBoundaryClasses_;
    }
    if (useWordEndClasses_) {
        nClasses_ *= numWordEndClasses_;
    }
    for (u32 i = 0; i < 2 * contextLength_ + 1; ++i) {
        nClasses_ *= numPhoneClasses_;
    }
    if (classifyDumpChannel_.isOpen()) {
        dumpStateTying(classifyDumpChannel_);
    }
}

Mm::MixtureIndex NoStateTyingDense::nClasses() const {
    return nClasses_;
}

Mm::MixtureIndex NoStateTyingDense::classify(const AllophoneState& a) const {
    require_lt(a.allophone()->boundary, numBoundaryClasses_);
    require_le(0, a.state());
    require_lt(u32(a.state()), numStates_);
    u32 result = 0;

    u32 phoneIdx = a.allophone()->phoneme(0);
    require_lt(phoneIdx, numPhoneClasses_);
    result += phoneIdx;

    result *= numStates_;
    result += u32(a.state());

    if (useBoundaryClasses_) {
        result *= numBoundaryClasses_;
        result += a.allophone()->boundary;
    }
    if (useWordEndClasses_) {
        result *= numWordEndClasses_;
        u32 weClass = (a.allophone()->boundary & Am::Allophone::isFinalPhone) ? 1 : 0;
        result += weClass;
    }

    for (u32 i = 1; i < 2 * contextLength_ + 1; ++i) {  // context len is usually 1
        // pos sequence: -1, 1, [-2, 2, ...]
        s16 pos = i / 2;
        if (i % 2 == 1)
            pos = -pos - 1;
        result *= numPhoneClasses_;
        u32 phoneIdx = a.allophone()->phoneme(pos);
        require_lt(phoneIdx, numPhoneClasses_);
        result += phoneIdx;
    }

<<<<<<< HEAD
    if (useBoundaryClasses_) {
        result *= numBoundaryClasses_;
        result += a.allophone()->boundary;
    }
=======
>>>>>>> d5065331
    require_lt(result, nClasses_);

    return result;
}

Mm::MixtureIndex NoStateTyingDense::classifyIndex(AllophoneStateIndex index) const {
    return classify(alphabetRef_->allophoneState(index));
}

// ============================================================================

DiphoneDense::DiphoneDense(const Core::Configuration& config, ClassicStateModelRef stateModel)
        : Core::Component(config),
          NoStateTyingDense(config, stateModel) {
    nClasses_ = numStates_;
    if (useBoundaryClasses_) {
        nClasses_ *= numBoundaryClasses_;
    }
    if (useWordEndClasses_) {
        nClasses_ *= numWordEndClasses_;
    }

    nClasses_ *= numPhoneClasses_ * numPhoneClasses_;

    if (classifyDumpChannel_.isOpen()) {
        dumpStateTying(classifyDumpChannel_);
    }
}

Mm::MixtureIndex DiphoneDense::classify(const AllophoneState& a) const {
    require_lt(a.allophone()->boundary, numBoundaryClasses_);
    require_le(0, a.state());
    require_lt(u32(a.state()), numStates_);
    require_eq(contextLength_, 1);
    u32 result = 0;

    u32 phoneIdx = a.allophone()->phoneme(0);
    require_lt(phoneIdx, numPhoneClasses_);
    result += phoneIdx;

    result *= numStates_;
    result += u32(a.state());

    if (useBoundaryClasses_) {
        result *= numBoundaryClasses_;
        result += a.allophone()->boundary;
    }
    if (useWordEndClasses_) {
        result *= numWordEndClasses_;
        u32 weClass = (a.allophone()->boundary & Am::Allophone::isFinalPhone) ? 1 : 0;
        result += weClass;
    }

    result *= numPhoneClasses_;
    phoneIdx = a.allophone()->phoneme(-1);
    require_lt(phoneIdx, numPhoneClasses_);
    result += phoneIdx;
<<<<<<< HEAD

=======

    require_lt(result, nClasses_);

    return result;
}

// ============================================================================

MonophoneDense::MonophoneDense(const Core::Configuration& config, ClassicStateModelRef stateModel)
        : Core::Component(config),
          NoStateTyingDense(config, stateModel) {
    require(!(useBoundaryClasses_ && useWordEndClasses_));
    nClasses_ = numStates_;
    if (useBoundaryClasses_) {
        nClasses_ *= numBoundaryClasses_;
    }
    if (useWordEndClasses_) {
        nClasses_ *= numWordEndClasses_;
    }

    nClasses_ *= numPhoneClasses_;

    if (classifyDumpChannel_.isOpen()) {
        dumpStateTying(classifyDumpChannel_);
    }
}

Mm::MixtureIndex MonophoneDense::classify(const AllophoneState& a) const {
    require_lt(a.allophone()->boundary, numBoundaryClasses_);
    require_le(0, a.state());
    require_lt(u32(a.state()), numStates_);
    require_eq(contextLength_, 1);
    u32 result = 0;

    u32 phoneIdx = a.allophone()->phoneme(0);
    require_lt(phoneIdx, numPhoneClasses_);
    result += phoneIdx;

    result *= numStates_;
    result += u32(a.state());

>>>>>>> d5065331
    if (useBoundaryClasses_) {
        result *= numBoundaryClasses_;
        result += a.allophone()->boundary;
    }
    if (useWordEndClasses_) {
        result *= numWordEndClasses_;
        u32 weClass = (a.allophone()->boundary & Am::Allophone::isFinalPhone) ? 1 : 0;
        result += weClass;
    }
    require_lt(result, nClasses_);

    return result;
}
}  // namespace<|MERGE_RESOLUTION|>--- conflicted
+++ resolved
@@ -303,13 +303,6 @@
         result += phoneIdx;
     }
 
-<<<<<<< HEAD
-    if (useBoundaryClasses_) {
-        result *= numBoundaryClasses_;
-        result += a.allophone()->boundary;
-    }
-=======
->>>>>>> d5065331
     require_lt(result, nClasses_);
 
     return result;
@@ -367,9 +360,6 @@
     phoneIdx = a.allophone()->phoneme(-1);
     require_lt(phoneIdx, numPhoneClasses_);
     result += phoneIdx;
-<<<<<<< HEAD
-
-=======
 
     require_lt(result, nClasses_);
 
@@ -411,7 +401,6 @@
     result *= numStates_;
     result += u32(a.state());
 
->>>>>>> d5065331
     if (useBoundaryClasses_) {
         result *= numBoundaryClasses_;
         result += a.allophone()->boundary;

--- conflicted
+++ resolved
@@ -60,13 +60,6 @@
 
     // Uses `getScoresWithTimes` internally with some wrapping for vector packing/expansion
     std::optional<LabelScorer::ScoreWithTime> computeScoreWithTimeInternal(LabelScorer::Request const& request) override;
-<<<<<<< HEAD
-
-    virtual TransitionPresetType defaultPreset() const override {
-        return TransitionPresetType::CTC;
-    }
-=======
->>>>>>> 54dabf1a
 
 private:
     Onnx::Model onnxModel_;

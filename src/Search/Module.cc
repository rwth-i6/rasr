--- conflicted
+++ resolved
@@ -17,10 +17,7 @@
 #include <Search/Module.hh>
 #include <Search/WordConditionedTreeSearch.hh>
 #include "LexiconfreeTimesyncBeamSearch/LexiconfreeTimesyncBeamSearch.hh"
-<<<<<<< HEAD
-=======
 #include "TreeBuilder.hh"
->>>>>>> 8c892b7d
 #ifdef MODULE_SEARCH_WFST
 #include <Search/Wfst/ExpandingFsaSearch.hh>
 #include <Search/Wfst/LatticeHandler.hh>
@@ -44,8 +41,6 @@
 const Core::ParameterChoice Module_::searchTypeV2Param(
         "type", &Module_::searchTypeV2Choice, "type of search", SearchTypeV2::LexiconfreeTimesyncBeamSearchType);
 
-<<<<<<< HEAD
-=======
 const Core::Choice choiceTreeBuilderType(
         "classic-hmm", static_cast<int>(TreeBuilderType::classicHmm),
         "minimized-hmm", static_cast<int>(TreeBuilderType::minimizedHmm),
@@ -78,7 +73,6 @@
     }
 }
 
->>>>>>> 8c892b7d
 SearchAlgorithm* Module_::createRecognizer(SearchType type, const Core::Configuration& config) const {
     SearchAlgorithm* recognizer = nullptr;
     switch (type) {
@@ -115,13 +109,8 @@
     return recognizer;
 }
 
-<<<<<<< HEAD
-SearchAlgorithmV2* Module_::createSearchAlgorithm(const Core::Configuration& config) const {
-    SearchAlgorithmV2* searchAlgorithm = 0;
-=======
 SearchAlgorithmV2* Module_::createSearchAlgorithmV2(const Core::Configuration& config) const {
     SearchAlgorithmV2* searchAlgorithm = nullptr;
->>>>>>> 8c892b7d
     switch (searchTypeV2Param(config)) {
         case LexiconfreeTimesyncBeamSearchType:
             searchAlgorithm = new Search::LexiconfreeTimesyncBeamSearch(config);

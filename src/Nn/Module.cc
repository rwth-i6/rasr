/** Copyright 2020 RWTH Aachen University. All rights reserved.
 *
 *  Licensed under the RWTH ASR License (the "License");
 *  you may not use this file except in compliance with the License.
 *  You may obtain a copy of the License at
 *
 *      http://www.hltpr.rwth-aachen.de/rwth-asr/rwth-asr-license.html
 *
 *  Unless required by applicable law or agreed to in writing, software
 *  distributed under the License is distributed on an "AS IS" BASIS,
 *  WITHOUT WARRANTIES OR CONDITIONS OF ANY KIND, either express or implied.
 *  See the License for the specific language governing permissions and
 *  limitations under the License.
 */
#include <Core/Configuration.hh>
#include <Core/FormatSet.hh>
#include <Flow/Registry.hh>
#include "LabelScorer/CombineLabelScorer.hh"
#include "LabelScorer/Encoder.hh"
#include "LabelScorer/EncoderDecoderLabelScorer.hh"
<<<<<<< HEAD
#include "LabelScorer/LegacyFeatureScorerLabelScorer.hh"
=======
#include "LabelScorer/NoCtxOnnxLabelScorer.hh"
>>>>>>> 043695b2
#include "LabelScorer/NoOpLabelScorer.hh"
#include "Nn/LabelScorer/CTCPrefixLabelScorer.hh"
#include "Nn/LabelScorer/EncoderFactory.hh"
#ifdef MODULE_ONNX
#include "LabelScorer/LimitedCtxOnnxLabelScorer.hh"
#include "LabelScorer/NoCtxOnnxLabelScorer.hh"
#include "LabelScorer/OnnxEncoder.hh"
#include "LabelScorer/StatefulOnnxLabelScorer.hh"
#endif

#ifndef CMAKE_DISABLE_MODULES_HH
#include <Modules.hh>
#endif
#include "Module.hh"
#include "Statistics.hh"

#ifdef MODULE_NN
#include <Mm/FeatureScorerFactory.hh>
#include <Mm/Module.hh>
#ifdef MODULE_NN_SEQUENCE_TRAINING
#include "EmissionLatticeRescorer.hh"
#endif
#include "BatchFeatureScorer.hh"
#include "FeatureScorer.hh"
#include "NeuralNetworkForwardNode.hh"
#include "TrainerFeatureScorer.hh"
#endif
#ifdef MODULE_PYTHON
#include "PythonFeatureScorer.hh"
#endif

using namespace Nn;

Module_::Module_()
        : formats_(nullptr),
          encoderFactory_(),
          labelScorerFactory_() {
    Flow::Registry::Instance& registry = Flow::Registry::instance();

#ifdef MODULE_NN
    /* neural network forward node */
    registry.registerFilter<NeuralNetworkForwardNode>();

    Mm::Module::instance().featureScorerFactory()->registerFeatureScorer<OnDemandFeatureScorer, Mm::MixtureSet, Mm::AbstractMixtureSetLoader>(
            nnOnDemanHybrid, "nn-on-demand-hybrid");
    Mm::Module::instance().featureScorerFactory()->registerFeatureScorer<FullFeatureScorer, Mm::MixtureSet, Mm::AbstractMixtureSetLoader>(
            nnFullHybrid, "nn-full-hybrid");
    Mm::Module::instance().featureScorerFactory()->registerFeatureScorer<PrecomputedFeatureScorer, Mm::MixtureSet, Mm::AbstractMixtureSetLoader>(
            nnPrecomputedHybrid, "nn-precomputed-hybrid");
    Mm::Module::instance().featureScorerFactory()->registerFeatureScorer<BatchFeatureScorer, Mm::MixtureSet, Mm::AbstractMixtureSetLoader>(
            nnBatchFeatureScorer, "nn-batch-feature-scorer");
    Mm::Module::instance().featureScorerFactory()->registerFeatureScorer<TrainerFeatureScorer, Mm::MixtureSet, Mm::AbstractMixtureSetLoader>(
            nnTrainerFeatureScorer, "nn-trainer-feature-scorer");
#endif
#ifdef MODULE_NN_SEQUENCE_TRAINING
    Mm::Module::instance().featureScorerFactory()->registerFeatureScorer<CachedNeuralNetworkFeatureScorer, Mm::MixtureSet, Mm::AbstractMixtureSetLoader>(
            nnCached, "nn-cached");

#endif
#ifdef MODULE_PYTHON
    Mm::Module::instance().featureScorerFactory()->registerFeatureScorer<PythonFeatureScorer, Mm::MixtureSet, Mm::AbstractMixtureSetLoader>(
            pythonFeatureScorer, "python-feature-scorer");
#endif

    // Doesn't apply any transformation to the inputs; just pass them on
    encoderFactory_.registerEncoder(
            "no-op",
            [](Core::Configuration const& config) {
                return Core::ref(new NoOpEncoder(config));
            });

    // Forward  encoder inputs chunkwise through an onnx network
    encoderFactory_.registerEncoder(
            "chunked-onnx",
            [](Core::Configuration const& config) {
                return Core::ref(new ChunkedOnnxEncoder(config));
            });

    // Assumes inputs are already finished scores and just passes on the score at the current step
    labelScorerFactory_.registerLabelScorer(
            "no-op",
            [](Core::Configuration const& config) {
                return Core::ref(new StepwiseNoOpLabelScorer(config));
            });

    // Wrapper around legacy Mm::FeatureScorer
    labelScorerFactory_.registerLabelScorer(
            "legacy-feature-scorer",
            [](Core::Configuration const& config) {
                return Core::ref(new LegacyFeatureScorerLabelScorer(config));
            });

    // Forward the feature at the current step through an onnx network
    labelScorerFactory_.registerLabelScorer(
            "no-ctx-onnx",
            [](Core::Configuration const& config) {
                return Core::ref(new NoCtxOnnxLabelScorer(config));
            });

    // Forward the feature at the current step together with a (fixed-size) history through an onnx network
    labelScorerFactory_.registerLabelScorer(
            "limited-ctx-onnx",
            [](Core::Configuration const& config) {
                return Core::ref(new LimitedCtxOnnxLabelScorer(config));
            });

    // A label scorer consisting of an encoder that pre-processes the features and another label scorer acting as decoder
    labelScorerFactory_.registerLabelScorer(
            "encoder-decoder",
            [this](Core::Configuration const& config) {
                return Core::ref(new EncoderDecoderLabelScorer(
                        config,
                        encoderFactory_.createEncoder(Core::Configuration(config, "encoder")),
                        labelScorerFactory_.createLabelScorer(Core::Configuration(config, "decoder"))));
            });

    // A label scorer consisting of an encoder that produces scores based on the features
    labelScorerFactory_.registerLabelScorer(
            "encoder-only",
            [this](Core::Configuration const& config) {
                return Core::ref(new EncoderDecoderLabelScorer(
                        config,
                        encoderFactory().createEncoder(Core::Configuration(config, "encoder")),
                        Core::ref(new StepwiseNoOpLabelScorer(config))));
            });

<<<<<<< HEAD
    // Scoring based on hidden states that are initialized and updated based on features and history tokens
    labelScorerFactory_.registerLabelScorer(
            "stateful-onnx",
            [](Core::Configuration const& config) {
                return Core::ref(new StatefulOnnxLabelScorer(config));
            });

    // Performs log-linear combination of multiple sub-label-scorers
    labelScorerFactory_.registerLabelScorer(
            "combine",
            [](Core::Configuration const& config) {
                return Core::ref(new CombineLabelScorer(config));
            });

    // Performs label-synchronous prefix scoring using an underlying CTC model
    labelScorerFactory_.registerLabelScorer(
            "ctc-prefix",
            [](Core::Configuration const& config) {
                return Core::ref(new CTCPrefixLabelScorer(config));
=======
    // Compute scores by forwarding a single input feature vector without history through an ONNX model
    labelScorerFactory_.registerLabelScorer(
            "no-ctx-onnx",
            [](Core::Configuration const& config) {
                return Core::ref(new NoCtxOnnxLabelScorer(config));
>>>>>>> 043695b2
            });
};

Module_::~Module_() {
    if (formats_)
        delete formats_;
}

Core::FormatSet& Module_::formats() {
    Core::Configuration c = Core::Configuration(Core::Application::us()->getConfiguration(), "file-format-set");
    if (!formats_) {
        formats_ = new Core::FormatSet(c);
        formats_->registerFormat("bin", new Core::CompressedBinaryFormat<Statistics<f32>>(), true);
        formats_->registerFormat("bin", new Core::CompressedBinaryFormat<Statistics<f64>>(), true);
    }
    return *formats_;
}

EncoderFactory& Module_::encoderFactory() {
    return encoderFactory_;
}

LabelScorerFactory& Module_::labelScorerFactory() {
    return labelScorerFactory_;
}<|MERGE_RESOLUTION|>--- conflicted
+++ resolved
@@ -18,11 +18,7 @@
 #include "LabelScorer/CombineLabelScorer.hh"
 #include "LabelScorer/Encoder.hh"
 #include "LabelScorer/EncoderDecoderLabelScorer.hh"
-<<<<<<< HEAD
-#include "LabelScorer/LegacyFeatureScorerLabelScorer.hh"
-=======
 #include "LabelScorer/NoCtxOnnxLabelScorer.hh"
->>>>>>> 043695b2
 #include "LabelScorer/NoOpLabelScorer.hh"
 #include "Nn/LabelScorer/CTCPrefixLabelScorer.hh"
 #include "Nn/LabelScorer/EncoderFactory.hh"
@@ -149,7 +145,6 @@
                         Core::ref(new StepwiseNoOpLabelScorer(config))));
             });
 
-<<<<<<< HEAD
     // Scoring based on hidden states that are initialized and updated based on features and history tokens
     labelScorerFactory_.registerLabelScorer(
             "stateful-onnx",
@@ -169,13 +164,6 @@
             "ctc-prefix",
             [](Core::Configuration const& config) {
                 return Core::ref(new CTCPrefixLabelScorer(config));
-=======
-    // Compute scores by forwarding a single input feature vector without history through an ONNX model
-    labelScorerFactory_.registerLabelScorer(
-            "no-ctx-onnx",
-            [](Core::Configuration const& config) {
-                return Core::ref(new NoCtxOnnxLabelScorer(config));
->>>>>>> 043695b2
             });
 };
 

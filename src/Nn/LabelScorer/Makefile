#!gmake

TOPDIR		= ../../..

include $(TOPDIR)/Makefile.cfg

# -----------------------------------------------------------------------------

SUBDIRS		=
TARGETS		= libSprintLabelScorer.$(a)

LIBSPRINTLABELSCORER_O =  \
<<<<<<< HEAD
		$(OBJDIR)/BufferedLabelScorer.o \
		$(OBJDIR)/Encoder.o \
		$(OBJDIR)/EncoderDecoderLabelScorer.o \
		$(OBJDIR)/LabelScorer.o \
		$(OBJDIR)/ScoringContext.o \

CCFLAGS += -fexceptions

ifdef MODULE_ONNX
    LIBSPRINTLABELSCORER_O += $(OBJDIR)/LimitedCtxOnnxLabelScorer.o \
							  $(OBJDIR)/NoCtxOnnxLabelScorer.o \
							  $(OBJDIR)/OnnxEncoder.o \
							  $(OBJDIR)/StatefulOnnxLabelScorer.o

	  CHECK_O += ../Onnx/libSprintOnnx.$(a)
endif
=======
    $(OBJDIR)/BufferedLabelScorer.o \
    $(OBJDIR)/CombineLabelScorer.o \
    $(OBJDIR)/DataView.o \
    $(OBJDIR)/Encoder.o \
    $(OBJDIR)/EncoderDecoderLabelScorer.o \
    $(OBJDIR)/EncoderFactory.o \
    $(OBJDIR)/LabelScorer.o \
    $(OBJDIR)/LabelScorerFactory.o \
    $(OBJDIR)/FixedContextOnnxLabelScorer.o \
    $(OBJDIR)/NoContextOnnxLabelScorer.o \
    $(OBJDIR)/NoOpLabelScorer.o \
    $(OBJDIR)/ScoringContext.o
>>>>>>> c39c568b

# -----------------------------------------------------------------------------

all: $(TARGETS)

libSprintLabelScorer.$(a): $(LIBSPRINTLABELSCORER_O)
	$(MAKELIB) $@ $^

include $(TOPDIR)/Rules.make

sinclude $(LIBSPRINTLABELSCORER_O:.o=.d)
include $(patsubst %.o,%.d,$(filter %.o,$(CHECK_O)))<|MERGE_RESOLUTION|>--- conflicted
+++ resolved
@@ -10,24 +10,6 @@
 TARGETS		= libSprintLabelScorer.$(a)
 
 LIBSPRINTLABELSCORER_O =  \
-<<<<<<< HEAD
-		$(OBJDIR)/BufferedLabelScorer.o \
-		$(OBJDIR)/Encoder.o \
-		$(OBJDIR)/EncoderDecoderLabelScorer.o \
-		$(OBJDIR)/LabelScorer.o \
-		$(OBJDIR)/ScoringContext.o \
-
-CCFLAGS += -fexceptions
-
-ifdef MODULE_ONNX
-    LIBSPRINTLABELSCORER_O += $(OBJDIR)/LimitedCtxOnnxLabelScorer.o \
-							  $(OBJDIR)/NoCtxOnnxLabelScorer.o \
-							  $(OBJDIR)/OnnxEncoder.o \
-							  $(OBJDIR)/StatefulOnnxLabelScorer.o
-
-	  CHECK_O += ../Onnx/libSprintOnnx.$(a)
-endif
-=======
     $(OBJDIR)/BufferedLabelScorer.o \
     $(OBJDIR)/CombineLabelScorer.o \
     $(OBJDIR)/DataView.o \
@@ -39,8 +21,12 @@
     $(OBJDIR)/FixedContextOnnxLabelScorer.o \
     $(OBJDIR)/NoContextOnnxLabelScorer.o \
     $(OBJDIR)/NoOpLabelScorer.o \
-    $(OBJDIR)/ScoringContext.o
->>>>>>> c39c568b
+    $(OBJDIR)/OnnxEncoder.o \
+    $(OBJDIR)/ScoringContext.o \
+    $(OBJDIR)/StatefulOnnxLabelScorer.o
+
+CCFLAGS += -fexceptions
+
 
 # -----------------------------------------------------------------------------
 

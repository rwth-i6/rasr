--- conflicted
+++ resolved
@@ -385,20 +385,13 @@
     /*
      * Clean up label scorer caches.
      */
-<<<<<<< HEAD
-    Core::CollapsedVector<Nn::ScoringContextRef> activeContexts;
-    for (auto const& hyp : newBeam_) {
-        activeContexts.push_back(hyp.scoringContext);
-=======
     if (++currentSearchStep_ % cacheCleanupInterval_ == 0) {
         Core::CollapsedVector<Nn::ScoringContextRef> activeContexts;
         for (auto const& hyp : newBeam_) {
             activeContexts.push_back(hyp.scoringContext);
         }
         labelScorer_->cleanupCaches(activeContexts);
->>>>>>> c39c568b
-    }
-    labelScorer_->cleanupCaches(activeContexts);
+    }
 
     /*
      * Log statistics about the new beam after this step.

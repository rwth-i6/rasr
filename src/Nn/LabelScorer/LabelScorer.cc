/** Copyright 2024 RWTH Aachen University. All rights reserved.
 *
 *  Licensed under the RWTH ASR License (the "License");
 *  you may not use this file except in compliance with the License.
 *  You may obtain a copy of the License at
 *
 *      http://www.hltpr.rwth-aachen.de/rwth-asr/rwth-asr-license.html
 *
 *  Unless required by applicable law or agreed to in writing, software
 *  distributed under the License is distributed on an "AS IS" BASIS,
 *  WITHOUT WARRANTIES OR CONDITIONS OF ANY KIND, either express or implied.
 *  See the License for the specific language governing permissions and
 *  limitations under the License.
 */

#include "LabelScorer.hh"

namespace Nn {

LabelScorer::LabelScorer(Core::Configuration const& config)
        : Core::Component(config) {}

<<<<<<< HEAD
void LabelScorer::addInputs(SharedDataHolder const& input, size_t timeSize, size_t featureSize) {
    for (size_t t = 0ul; t < timeSize; ++t) {
        addInput({input, t * featureSize}, featureSize);
=======
void LabelScorer::addInputs(DataView const& input, size_t nTimesteps) {
    auto featureSize = input.size() / nTimesteps;
    for (size_t t = 0ul; t < nTimesteps; ++t) {
        addInput({input, featureSize, t * featureSize});
>>>>>>> 9c4bbba6
    }
}

std::optional<LabelScorer::ScoresWithTimes> LabelScorer::computeScoresWithTimes(std::vector<LabelScorer::Request> const& requests) {
    // By default, just loop over the non-batched `computeScoreWithTime` and collect the results
    ScoresWithTimes result;

    result.scores.reserve(requests.size());
    result.timeframes.reserve(requests.size());
    for (auto& request : requests) {
        auto singleResult = computeScoreWithTime(request);
        if (not singleResult.has_value()) {
            return {};
        }
        result.scores.push_back(singleResult->score);
        result.timeframes.push_back(singleResult->timeframe);
    }

    return result;
}

#ifdef MODULE_PYTHON
void LabelScorer::registerPythonCallback(std::string const& name, pybind11::function const& callback) {}
#endif

}  // namespace Nn<|MERGE_RESOLUTION|>--- conflicted
+++ resolved
@@ -20,16 +20,10 @@
 LabelScorer::LabelScorer(Core::Configuration const& config)
         : Core::Component(config) {}
 
-<<<<<<< HEAD
-void LabelScorer::addInputs(SharedDataHolder const& input, size_t timeSize, size_t featureSize) {
-    for (size_t t = 0ul; t < timeSize; ++t) {
-        addInput({input, t * featureSize}, featureSize);
-=======
 void LabelScorer::addInputs(DataView const& input, size_t nTimesteps) {
     auto featureSize = input.size() / nTimesteps;
     for (size_t t = 0ul; t < nTimesteps; ++t) {
         addInput({input, featureSize, t * featureSize});
->>>>>>> 9c4bbba6
     }
 }
 

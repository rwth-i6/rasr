/** Copyright 2025 RWTH Aachen University. All rights reserved.
 *
 *  Licensed under the RWTH ASR License (the "License");
 *  you may not use this file except in compliance with the License.
 *  You may obtain a copy of the License at
 *
 *      http://www.hltpr.rwth-aachen.de/rwth-asr/rwth-asr-license.html
 *
 *  Unless required by applicable law or agreed to in writing, software
 *  distributed under the License is distributed on an "AS IS" BASIS,
 *  WITHOUT WARRANTIES OR CONDITIONS OF ANY KIND, either express or implied.
 *  See the License for the specific language governing permissions and
 *  limitations under the License.
 */

#ifndef NO_OP_LABEL_SCORER_HH
#define NO_OP_LABEL_SCORER_HH

#include "BufferedLabelScorer.hh"

namespace Nn {

/*
 * Label Scorer that performs no computation internally. It assumes that the input features are already
 * finished score vectors and just returns the score at the current time step.
 *
 * This is useful for example when the scores are computed externally and transmitted via a pybind interface
 * or when they are computed inside a flow node.
 */
class StepwiseNoOpLabelScorer : public BufferedLabelScorer {
public:
    using Precursor = BufferedLabelScorer;

    StepwiseNoOpLabelScorer(const Core::Configuration& config);

    // Initial scoring context just contains step 0.
    ScoringContextRef getInitialScoringContext() override;

protected:
    size_t getMinActiveInputIndex(Core::CollapsedVector<ScoringContextRef> const& activeContexts) const override;

    // Scoring context with step incremented by 1.
    ScoringContextRef extendedScoringContextInternal(LabelScorer::Request const& request) override;

    // Gets the buffered score for the requested token at the requested step
    std::optional<LabelScorer::ScoreWithTime> computeScoreWithTimeInternal(LabelScorer::Request const& request) override;
<<<<<<< HEAD

    virtual TransitionPresetType defaultPreset() const override {
        return TransitionPresetType::CTC;
    }
=======
>>>>>>> 54dabf1a
};

}  // namespace Nn

#endif  // NO_OP_LABEL_SCORER_HH<|MERGE_RESOLUTION|>--- conflicted
+++ resolved
@@ -44,13 +44,6 @@
 
     // Gets the buffered score for the requested token at the requested step
     std::optional<LabelScorer::ScoreWithTime> computeScoreWithTimeInternal(LabelScorer::Request const& request) override;
-<<<<<<< HEAD
-
-    virtual TransitionPresetType defaultPreset() const override {
-        return TransitionPresetType::CTC;
-    }
-=======
->>>>>>> 54dabf1a
 };
 
 }  // namespace Nn

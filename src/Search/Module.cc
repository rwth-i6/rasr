/** Copyright 2020 RWTH Aachen University. All rights reserved.
 *
 *  Licensed under the RWTH ASR License (the "License");
 *  you may not use this file except in compliance with the License.
 *  You may obtain a copy of the License at
 *
 *      http://www.hltpr.rwth-aachen.de/rwth-asr/rwth-asr-license.html
 *
 *  Unless required by applicable law or agreed to in writing, software
 *  distributed under the License is distributed on an "AS IS" BASIS,
 *  WITHOUT WARRANTIES OR CONDITIONS OF ANY KIND, either express or implied.
 *  See the License for the specific language governing permissions and
 *  limitations under the License.
 */
#ifndef CMAKE_DISABLE_MODULES_HH
#include <Modules.hh>
#endif
#include <Search/LatticeHandler.hh>
#include <Search/Module.hh>
#include "LexiconfreeLabelsyncBeamSearch/LexiconfreeLabelsyncBeamSearch.hh"
#include "LexiconfreeTimesyncBeamSearch/LexiconfreeTimesyncBeamSearch.hh"
// #include "NonAutoregressiveSearch/NonAutoregressiveSearch.hh"
#include "TreeBuilder.hh"
#include "TreeLabelsyncBeamSearch/TreeLabelsyncBeamSearch.hh"
#include "TreeTimesyncBeamSearch/TreeTimesyncBeamSearch.hh"
#ifdef MODULE_SEARCH_WFST
#include <Search/Wfst/ExpandingFsaSearch.hh>
#include <Search/Wfst/LatticeHandler.hh>
#endif
#ifdef MODULE_SEARCH_LINEAR
#include <Search/LinearSearch.hh>
#endif
#ifdef MODULE_ADVANCED_TREE_SEARCH
#include "AdvancedTreeSearch/AdvancedTreeSearch.hh"
#endif

using namespace Search;

Module_::Module_() {
}

const Core::Choice Module_::searchTypeV2Choice(
        "lexiconfree-labelsync-beam-search", SearchTypeV2::LexiconfreeLabelsyncBeamSearchType,
        "lexiconfree-timesync-beam-search", SearchTypeV2::LexiconfreeTimesyncBeamSearchType,
<<<<<<< HEAD
        "lexiconfree-labelsync-beam-search", SearchTypeV2::LexiconfreeLabelsyncBeamSearchType,
        "non-autoregressive-search", SearchTypeV2::NonAutoregressiveSearchType,
=======
        "tree-labelsync-beam-search", SearchTypeV2::TreeLabelsyncBeamSearchType,
>>>>>>> 93036722
        "tree-timesync-beam-search", SearchTypeV2::TreeTimesyncBeamSearchType,
        Core::Choice::endMark());

const Core::ParameterChoice Module_::searchTypeV2Param(
        "type", &Module_::searchTypeV2Choice, "type of search", SearchTypeV2::LexiconfreeTimesyncBeamSearchType);

const Core::Choice choiceTreeBuilderType(
        "classic-hmm", static_cast<int>(TreeBuilderType::classicHmm),
        "minimized-hmm", static_cast<int>(TreeBuilderType::minimizedHmm),
        "ctc", static_cast<int>(TreeBuilderType::ctc),
        "rna", static_cast<int>(TreeBuilderType::rna),
        "aed", static_cast<int>(TreeBuilderType::aed),
        Core::Choice::endMark());

const Core::ParameterChoice paramTreeBuilderType(
        "tree-builder-type",
        &choiceTreeBuilderType,
        "which tree builder to use",
        static_cast<int>(TreeBuilderType::previousBehavior));

std::unique_ptr<AbstractTreeBuilder> Module_::createTreeBuilder(Core::Configuration config, const Bliss::Lexicon& lexicon, const Am::AcousticModel& acousticModel, Search::PersistentStateTree& network, bool initialize) const {
    switch (paramTreeBuilderType(config)) {
        case TreeBuilderType::classicHmm: {  // Use StateTree.hh
            return std::unique_ptr<AbstractTreeBuilder>(nullptr);
        } break;
        case TreeBuilderType::previousBehavior:
        case TreeBuilderType::minimizedHmm: {  // Use TreeStructure.hh
            return std::unique_ptr<AbstractTreeBuilder>(new MinimizedTreeBuilder(config, lexicon, acousticModel, network, initialize));
        } break;
        case TreeBuilderType::ctc: {
            return std::unique_ptr<AbstractTreeBuilder>(new CtcTreeBuilder(config, lexicon, acousticModel, network, initialize));
        } break;
        case Search::TreeBuilderType::rna: {
            return std::unique_ptr<AbstractTreeBuilder>(new RnaTreeBuilder(config, lexicon, acousticModel, network, initialize));
        } break;
        case Search::TreeBuilderType::aed: {
            return std::unique_ptr<AbstractTreeBuilder>(new AedTreeBuilder(config, lexicon, acousticModel, network, initialize));
        } break;
        default: defect();
    }
}

SearchAlgorithm* Module_::createRecognizer(SearchType type, const Core::Configuration& config) const {
    SearchAlgorithm* recognizer = nullptr;
    switch (type) {
        case AdvancedTreeSearch:
#ifdef MODULE_ADVANCED_TREE_SEARCH
            recognizer = new Search::AdvancedTreeSearchManager(config);
#else
            Core::Application::us()->criticalError("Module MODULE_ADVANCED_TREE_SEARCH not available!");
#endif
            break;
        case ExpandingFsaSearchType:
#ifdef MODULE_SEARCH_WFST
            recognizer = new Search::Wfst::ExpandingFsaSearch(config);
#else
            Core::Application::us()->criticalError("Module MODULE_SEARCH_WFST not available!");
#endif
            break;
        case LinearSearchType:
#ifdef MODULE_SEARCH_LINEAR
            recognizer = new Search::LinearSearch(config);
#else
            Core::Application::us()->criticalError("Module MODULE_SEARCH_LINEAR not available!");
#endif
            break;

        default:
            Core::Application::us()->criticalError("unknown recognizer type: %d", type);
            break;
    }
    return recognizer;
}

SearchAlgorithmV2* Module_::createSearchAlgorithmV2(const Core::Configuration& config) const {
    SearchAlgorithmV2* searchAlgorithm = nullptr;
    switch (searchTypeV2Param(config)) {
        case LexiconfreeLabelsyncBeamSearchType:
            searchAlgorithm = new Search::LexiconfreeLabelsyncBeamSearch(config);
            break;
        case LexiconfreeTimesyncBeamSearchType:
            searchAlgorithm = new Search::LexiconfreeTimesyncBeamSearch(config);
            break;
<<<<<<< HEAD
        // case NonAutoregressiveSearchType:
        //     searchAlgorithm = new Search::NonAutoregressiveSearch(config);
        //     break;
=======
        case TreeLabelsyncBeamSearchType:
            searchAlgorithm = new Search::TreeLabelsyncBeamSearch(config);
            break;
>>>>>>> 93036722
        case TreeTimesyncBeamSearchType:
            searchAlgorithm = new Search::TreeTimesyncBeamSearch(config);
            break;
        default:
            Core::Application::us()->criticalError("Unknown search algorithm type: %d", searchTypeV2Param(config));
            break;
    }
    return searchAlgorithm;
}

LatticeHandler* Module_::createLatticeHandler(const Core::Configuration& c) const {
    LatticeHandler* handler = new LatticeHandler(c);
#ifdef MODULE_SEARCH_WFST
    handler = new Search::Wfst::LatticeHandler(c, handler);
#endif
    /**
     * @todo: add Flf::LatticeHandler?
     * This would add a dependency to module Flf without actual benefit.
     */
    return handler;
}<|MERGE_RESOLUTION|>--- conflicted
+++ resolved
@@ -42,12 +42,8 @@
 const Core::Choice Module_::searchTypeV2Choice(
         "lexiconfree-labelsync-beam-search", SearchTypeV2::LexiconfreeLabelsyncBeamSearchType,
         "lexiconfree-timesync-beam-search", SearchTypeV2::LexiconfreeTimesyncBeamSearchType,
-<<<<<<< HEAD
-        "lexiconfree-labelsync-beam-search", SearchTypeV2::LexiconfreeLabelsyncBeamSearchType,
         "non-autoregressive-search", SearchTypeV2::NonAutoregressiveSearchType,
-=======
         "tree-labelsync-beam-search", SearchTypeV2::TreeLabelsyncBeamSearchType,
->>>>>>> 93036722
         "tree-timesync-beam-search", SearchTypeV2::TreeTimesyncBeamSearchType,
         Core::Choice::endMark());
 
@@ -131,15 +127,12 @@
         case LexiconfreeTimesyncBeamSearchType:
             searchAlgorithm = new Search::LexiconfreeTimesyncBeamSearch(config);
             break;
-<<<<<<< HEAD
         // case NonAutoregressiveSearchType:
         //     searchAlgorithm = new Search::NonAutoregressiveSearch(config);
         //     break;
-=======
         case TreeLabelsyncBeamSearchType:
             searchAlgorithm = new Search::TreeLabelsyncBeamSearch(config);
             break;
->>>>>>> 93036722
         case TreeTimesyncBeamSearchType:
             searchAlgorithm = new Search::TreeTimesyncBeamSearch(config);
             break;

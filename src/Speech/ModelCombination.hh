/** Copyright 2020 RWTH Aachen University. All rights reserved.
 *
 *  Licensed under the RWTH ASR License (the "License");
 *  you may not use this file except in compliance with the License.
 *  You may obtain a copy of the License at
 *
 *      http://www.hltpr.rwth-aachen.de/rwth-asr/rwth-asr-license.html
 *
 *  Unless required by applicable law or agreed to in writing, software
 *  distributed under the License is distributed on an "AS IS" BASIS,
 *  WITHOUT WARRANTIES OR CONDITIONS OF ANY KIND, either express or implied.
 *  See the License for the specific language governing permissions and
 *  limitations under the License.
 */
#ifndef _SPEECH_MODEL_COMBINATION_HH
#define _SPEECH_MODEL_COMBINATION_HH

#include <Am/AcousticModel.hh>
#include <Am/AcousticModelAdaptor.hh>
#include <Bliss/Lexicon.hh>
#include <Core/ReferenceCounting.hh>
#include <Lm/ScaledLanguageModel.hh>
#include <Mc/Component.hh>
#include <Nn/LabelScorer.hh>


namespace Speech {

/** Combination of a lexicon, an acoustic model or label scorer, and a language model.
 *  It supports creation and initialization of these three mutually dependent objects.
 *
 *  Usage:
 *    1) create ModelCombination object locally to create the three parts:
 *       lexicon, acoustic model, and language model.Store references of those parts which you
 *    2) call function load, to load the scaling values
 *    3) Store the references to those parts you will use later.
 *    4) When the local ModelCombination object get destructed, the unreferenced parts gets freed as well.
 */
class ModelCombination : public Mc::Component, public Core::ReferenceCounted {
public:
    typedef u32       Mode;
    static const Mode complete;  // Includes lexicon, AM and LM but NOT label scorer; named 'complete' for legacy reasons.
    static const Mode useLexicon;
    static const Mode useAcousticModel;
    static const Mode useLanguageModel;
    static const Mode useLabelScorer;

    static const Core::ParameterFloat paramPronunciationScale;

protected:
    Bliss::LexiconRef                  lexicon_;
    Mm::Score                          pronunciationScale_;
    Core::Ref<Am::AcousticModel>       acousticModel_;
    Core::Ref<Lm::ScaledLanguageModel> languageModel_;
    Core::Ref<Nn::LabelScorer>         labelScorer_;

private:
    void setPronunciationScale(Mm::Score scale) {
        pronunciationScale_ = scale;
    }

protected:
    virtual void distributeScaleUpdate(const Mc::ScaleUpdate& scaleUpdate);

public:
    ModelCombination(const Core::Configuration&,
                     Mode                    = complete,
                     Am::AcousticModel::Mode = Am::AcousticModel::complete);
    ModelCombination(const Core::Configuration&,
                     Bliss::LexiconRef, Core::Ref<Am::AcousticModel>, Core::Ref<Lm::ScaledLanguageModel>);
    virtual ~ModelCombination();

    void getDependencies(Core::DependencySet&) const;

    Bliss::LexiconRef lexicon() const {
        return lexicon_;
    }
    void      setLexicon(Bliss::LexiconRef);
    Mm::Score pronunciationScale() const {
        return pronunciationScale_ * scale();
    }
    Core::Ref<Am::AcousticModel> acousticModel() const {
        return acousticModel_;
    }
    void                               setAcousticModel(Core::Ref<Am::AcousticModel>);
    Core::Ref<Lm::ScaledLanguageModel> languageModel() const {
        return languageModel_;
    }
    void setLanguageModel(Core::Ref<Lm::ScaledLanguageModel>);

<<<<<<< HEAD
    void setLabelScorer(Core::Ref<Nn::LabelScorer> ls) { labelScorer_ = ls; }
=======
    void createLabelScorer();
    void setLabelScorer(Core::Ref<Nn::LabelScorer>& ls) { labelScorer_ = ls; }
>>>>>>> 5b3329d7
    Core::Ref<Nn::LabelScorer> labelScorer() const { return labelScorer_; }
};

typedef Core::Ref<ModelCombination> ModelCombinationRef;

}  // namespace Speech

namespace Core {

template<>
class NameHelper<Speech::ModelCombinationRef> : public std::string {
public:
    NameHelper()
            : std::string("flow-model-combination-ref") {}
};

}  // namespace Core

#endif  // _SPEECH_MODEL_COMBINATION_HH<|MERGE_RESOLUTION|>--- conflicted
+++ resolved
@@ -88,12 +88,8 @@
     }
     void setLanguageModel(Core::Ref<Lm::ScaledLanguageModel>);
 
-<<<<<<< HEAD
-    void setLabelScorer(Core::Ref<Nn::LabelScorer> ls) { labelScorer_ = ls; }
-=======
     void createLabelScorer();
     void setLabelScorer(Core::Ref<Nn::LabelScorer>& ls) { labelScorer_ = ls; }
->>>>>>> 5b3329d7
     Core::Ref<Nn::LabelScorer> labelScorer() const { return labelScorer_; }
 };
 

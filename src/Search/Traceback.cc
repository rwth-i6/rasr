--- conflicted
+++ resolved
@@ -81,20 +81,6 @@
 }
 
 LatticeTrace::LatticeTrace(
-<<<<<<< HEAD
-        Core::Ref<LatticeTrace> const&        pre,
-        const Bliss::LemmaPronunciation*      p,
-        Speech::TimeframeIndex                t,
-        ScoreVector                           s,
-        Search::TracebackItem::Transit const& transit)
-        : TracebackItem(p, t, s, transit), predecessor(pre), sibling() {}
-
-Core::Ref<Traceback> LatticeTrace::getTraceback() const {
-    Core::Ref<Traceback> traceback;
-
-    if (predecessor) {
-        traceback = predecessor->getTraceback();
-=======
         Core::Ref<LatticeTrace> const&        predecessor,
         const Bliss::LemmaPronunciation*      pronunciation,
         Speech::TimeframeIndex                timeframe,
@@ -119,7 +105,6 @@
 
     if (predecessor) {
         traceback = predecessor->performTraceback();
->>>>>>> 159fbd80
     }
     else {
         traceback = Core::ref(new Traceback());
@@ -130,14 +115,10 @@
     return traceback;
 }
 
-<<<<<<< HEAD
-Core::Ref<const LatticeAdaptor> buildWordLatticeFromTraces(std::vector<Core::Ref<LatticeTrace>> const& traces, Core::Ref<const Bliss::Lexicon> lexicon) {
-=======
 Core::Ref<const LatticeAdaptor> LatticeTrace::buildWordLattice(Core::Ref<const Bliss::Lexicon> lexicon) const {
     // If predecessor Ref is empty the lattice would only have one state
     require(predecessor);
 
->>>>>>> 159fbd80
     // use default LemmaAlphabet mode of StandardWordLattice
     Core::Ref<Lattice::StandardWordLattice> result(new Lattice::StandardWordLattice(lexicon));
     Core::Ref<Lattice::WordBoundaries>      wordBoundaries(new Lattice::WordBoundaries);
@@ -145,57 +126,6 @@
     // Map traces to lattice states
     std::unordered_map<const LatticeTrace*, Fsa::State*> stateMap;
 
-<<<<<<< HEAD
-    Fsa::State* initialState = result->initialState();
-    wordBoundaries->set(initialState->id(), Lattice::WordBoundary(0));
-
-    Fsa::State* finalState = result->finalState();
-
-    // Stack for depth-first search through traces of all hypotheses in the beam
-    std::stack<Core::Ref<LatticeTrace>> traceStack;
-
-    // Create a state for the current trace of each hypothesis in the beam,
-    // connect this state to the final state and add it to the stack
-    Speech::TimeframeIndex finalTime = 0;
-    for (auto const& trace : traces) {
-        auto* state           = result->newState();
-        stateMap[trace.get()] = state;
-        result->newArc(state, finalState, trace->pronunciation, 0, 0);  // Score 0 for arc to final state
-        traceStack.push(trace);
-        finalTime = std::max(finalTime, trace->time + 1);
-    }
-    wordBoundaries->set(finalState->id(), Lattice::WordBoundary(finalTime));
-
-    // Perform depth-first search
-    while (not traceStack.empty()) {
-        auto const& trace = traceStack.top();
-        traceStack.pop();
-
-        // A trace on the stack already has an associated state
-        Fsa::State* currentState = stateMap[trace.get()];
-        wordBoundaries->set(currentState->id(), Lattice::WordBoundary(trace->time));
-
-        // Iterate through siblings of current trace
-        // All siblings share the same lattice state
-        for (auto arcTrace = trace; arcTrace; arcTrace = arcTrace->sibling) {
-            // For current sibling, get its predecessor, create a state for that predecessor
-            // and connect it to the current state.
-            auto&       preTrace = arcTrace->predecessor;
-            Fsa::State* preState;
-            ScoreVector scores = trace->score;
-            if (not preTrace) {
-                // If trace has no predecessor, it gets connected to the initial state
-                preState = initialState;
-            }
-            else {
-                // If trace has a predecessor, get or create a state for it. Arc score
-                // is difference between trace scores from predecessor to current.
-                scores -= preTrace->score;
-                if (stateMap.find(preTrace.get()) == stateMap.end()) {
-                    preState                 = result->newState();
-                    stateMap[preTrace.get()] = preState;
-                    traceStack.push(preTrace);
-=======
     // Create an initial State at time 0 which represents empty predecessors
     Fsa::State*             initialState = result->initialState();
     Core::Ref<LatticeTrace> initialTrace;
@@ -234,19 +164,11 @@
                     preState                 = result->newState();
                     stateMap[preTrace.get()] = preState;
                     traceStack.push(preTrace.get());
->>>>>>> 159fbd80
                 }
                 else {
                     preState = stateMap[preTrace.get()];
                 }
             }
-<<<<<<< HEAD
-
-            // Create arc from predecessor state to current state
-            result->newArc(preState, currentState, arcTrace->pronunciation, scores.acoustic, scores.lm);
-        }
-    }
-=======
             else {
                 // If trace has no predecessor, it gets connected to the initial state
                 // Make sure that the initial trace is unique
@@ -262,7 +184,6 @@
     }
     verify(initialTrace);
     wordBoundaries->set(initialState->id(), Lattice::WordBoundary(initialTrace->time, initialTrace->transit));
->>>>>>> 159fbd80
 
     result->setWordBoundaries(wordBoundaries);
     result->addAcyclicProperty();
@@ -270,8 +191,6 @@
     return Core::ref(new Lattice::WordLatticeAdaptor(result));
 }
 
-<<<<<<< HEAD
-=======
 void LatticeTrace::write(std::ostream& os, Core::Ref<const Bliss::PhonemeInventory> phi) const {
     performTraceback()->write(os, phi);
 }
@@ -297,5 +216,4 @@
     return count;
 }
 
->>>>>>> 159fbd80
 }  // namespace Search
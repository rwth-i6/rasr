/** Copyright 2025 RWTH Aachen University. All rights reserved.
 *
 *  Licensed under the RWTH ASR License (the "License");
 *  you may not use this file except in compliance with the License.
 *  You may obtain a copy of the License at
 *
 *      http://www.hltpr.rwth-aachen.de/rwth-asr/rwth-asr-license.html
 *
 *  Unless required by applicable law or agreed to in writing, software
 *  distributed under the License is distributed on an "AS IS" BASIS,
 *  WITHOUT WARRANTIES OR CONDITIONS OF ANY KIND, either express or implied.
 *  See the License for the specific language governing permissions and
 *  limitations under the License.
 */

#include "LexiconfreeTimesyncBeamSearch.hh"

#include <algorithm>
#include <strings.h>

#include <Core/CollapsedVector.hh>
#include <Core/XmlStream.hh>
#include <Lattice/LatticeAdaptor.hh>
#include <Nn/LabelScorer/LabelScorer.hh>
#include <Nn/LabelScorer/ScoringContext.hh>
#include <Search/Traceback.hh>

namespace Search {

/*
 * =======================
 * === LabelHypothesis ===
 * =======================
 */

LexiconfreeTimesyncBeamSearch::LabelHypothesis::LabelHypothesis()
        : scoringContext(),
          currentToken(Nn::invalidLabelIndex),
          score(0.0),
          trace(Core::ref(new LatticeTrace(0, {0, 0}, {}))) {}

LexiconfreeTimesyncBeamSearch::LabelHypothesis::LabelHypothesis(
        LexiconfreeTimesyncBeamSearch::LabelHypothesis const&    base,
        LexiconfreeTimesyncBeamSearch::ExtensionCandidate const& extension,
        Nn::ScoringContextRef const&                             newScoringContext)
        : scoringContext(newScoringContext),
          currentToken(extension.nextToken),
          score(extension.score),
          trace() {
    switch (extension.transitionType) {
        case Nn::LabelScorer::INITIAL_BLANK:
        case Nn::LabelScorer::INITIAL_LABEL:
        case Nn::LabelScorer::LABEL_TO_LABEL:
        case Nn::LabelScorer::LABEL_TO_BLANK:
        case Nn::LabelScorer::BLANK_TO_LABEL:
            trace = Core::ref(new LatticeTrace(
                    base.trace,
                    extension.pron,
                    extension.timeframe + 1,
                    {extension.score, 0},
                    {}));
            break;
        case Nn::LabelScorer::LABEL_LOOP:
        case Nn::LabelScorer::BLANK_LOOP:
            // Copy base trace and update it
            trace                 = Core::ref(new LatticeTrace(*base.trace));
            trace->sibling        = {};
            trace->score.acoustic = extension.score;
            trace->time           = extension.timeframe + 1;
            break;
        default:
            defect();  // Unexpected transition type which can not be produced by `inferTransitionType`
    }
}

std::string LexiconfreeTimesyncBeamSearch::LabelHypothesis::toString() const {
    std::stringstream ss;
    ss << "Score: " << score << ", traceback: ";

    auto traceback = trace->performTraceback();

    for (auto& item : *traceback) {
        if (item.pronunciation and item.pronunciation->lemma()) {
            ss << item.pronunciation->lemma()->symbol() << " ";
        }
    }
    return ss.str();
}

/*
 * =====================================
 * === LexiconfreeTimesyncBeamSearch ===
 * =====================================
 */

const Core::ParameterInt LexiconfreeTimesyncBeamSearch::paramMaxBeamSize(
        "max-beam-size",
        "Maximum number of elements in the search beam.",
        1, 1);

const Core::ParameterFloat LexiconfreeTimesyncBeamSearch::paramScoreThreshold(
        "score-threshold",
        "Prune any hypotheses with a score that is at least this much worse than the best hypothesis. If not set, no score pruning will be done.",
        Core::Type<Score>::max, 0);

const Core::ParameterInt LexiconfreeTimesyncBeamSearch::paramBlankLabelIndex(
        "blank-label-index",
        "Index of the blank label in the lexicon. Can also be inferred from lexicon if it has a lemma with `special='blank'`. If not set, the search will not use blank.",
        Nn::invalidLabelIndex);

const Core::ParameterBool LexiconfreeTimesyncBeamSearch::paramCollapseRepeatedLabels(
        "collapse-repeated-labels",
        "Collapse repeated emission of the same label into one output. If false, every emission is treated like a new output.",
        false);

const Core::ParameterBool LexiconfreeTimesyncBeamSearch::paramLogStepwiseStatistics(
        "log-stepwise-statistics",
        "Log statistics about the beam at every search step.",
        false);

const Core::ParameterBool LexiconfreeTimesyncBeamSearch::paramCacheCleanupInterval(
        "cache-cleanup-interval",
        "Interval of search steps after which buffered inputs that are not needed anymore get cleaned up.",
        10);

LexiconfreeTimesyncBeamSearch::LexiconfreeTimesyncBeamSearch(Core::Configuration const& config)
        : Core::Component(config),
          SearchAlgorithmV2(config),
          maxBeamSize_(paramMaxBeamSize(config)),
          scoreThreshold_(paramScoreThreshold(config)),
          blankLabelIndex_(paramBlankLabelIndex(config)),
          collapseRepeatedLabels_(paramCollapseRepeatedLabels(config)),
          logStepwiseStatistics_(paramLogStepwiseStatistics(config)),
          cacheCleanupInterval_(paramCacheCleanupInterval(config)),
          debugChannel_(config, "debug"),
          labelScorer_(),
          beam_(),
          extensions_(),
          newBeam_(),
          requests_(),
          recombinedHypotheses_(),
          initializationTime_(),
          featureProcessingTime_(),
          scoringTime_(),
          contextExtensionTime_(),
          numHypsAfterScorePruning_("num-hyps-after-score-pruning"),
          numHypsAfterRecombination_("num-hyps-after-recombination"),
          numHypsAfterBeamPruning_("num-hyps-after-beam-pruning"),
          numActiveHyps_("num-active-hyps"),
          currentSearchStep_(0ul),
          finishedSegment_(false) {
    beam_.reserve(maxBeamSize_);
    newBeam_.reserve(maxBeamSize_);
    recombinedHypotheses_.reserve(maxBeamSize_);
    useBlank_ = blankLabelIndex_ != Nn::invalidLabelIndex;
    if (useBlank_) {
        log() << "Use blank label with index " << blankLabelIndex_;
    }
    useScorePruning_ = scoreThreshold_ != Core::Type<Score>::max;
}

Speech::ModelCombination::Mode LexiconfreeTimesyncBeamSearch::requiredModelCombination() const {
    return Speech::ModelCombination::useLabelScorer | Speech::ModelCombination::useLexicon;
}

bool LexiconfreeTimesyncBeamSearch::setModelCombination(Speech::ModelCombination const& modelCombination) {
    lexicon_     = modelCombination.lexicon();
    labelScorer_ = modelCombination.labelScorer();

    extensions_.reserve(maxBeamSize_ * lexicon_->nLemmas());
    requests_.reserve(extensions_.size());

    auto blankLemma = lexicon_->specialLemma("blank");
    if (blankLemma) {
        if (blankLabelIndex_ == Nn::invalidLabelIndex) {
            blankLabelIndex_ = blankLemma->id();
            useBlank_        = true;
            log() << "Use blank index " << blankLabelIndex_ << " inferred from lexicon";
        }
        else if (blankLabelIndex_ != static_cast<Nn::LabelIndex>(blankLemma->id())) {
            warning() << "Blank lemma exists in lexicon with id " << blankLemma->id() << " but is overwritten by config parameter with value " << blankLabelIndex_;
        }
    }

    reset();
    return true;
}

void LexiconfreeTimesyncBeamSearch::reset() {
    initializationTime_.start();

    labelScorer_->reset();

    // Reset beam to a single empty hypothesis
    beam_.clear();
    beam_.push_back(LabelHypothesis());
    beam_.front().scoringContext = labelScorer_->getInitialScoringContext();

    currentSearchStep_ = 0ul;
    finishedSegment_   = false;

    initializationTime_.stop();
}

void LexiconfreeTimesyncBeamSearch::enterSegment(Bliss::SpeechSegment const* segment) {
    initializationTime_.start();
    labelScorer_->reset();
    resetStatistics();
    initializationTime_.stop();
    currentSearchStep_ = 0ul;
    finishedSegment_   = false;
}

void LexiconfreeTimesyncBeamSearch::finishSegment() {
    featureProcessingTime_.start();
    labelScorer_->signalNoMoreFeatures();
    featureProcessingTime_.stop();
    decodeManySteps();
    logStatistics();
    finishedSegment_ = true;
}

void LexiconfreeTimesyncBeamSearch::putFeature(Nn::DataView const& feature) {
    featureProcessingTime_.start();
    labelScorer_->addInput(feature);
    featureProcessingTime_.stop();
}

void LexiconfreeTimesyncBeamSearch::putFeatures(Nn::DataView const& features, size_t nTimesteps) {
    featureProcessingTime_.start();
    labelScorer_->addInputs(features, nTimesteps);
    featureProcessingTime_.stop();
}

Core::Ref<const Traceback> LexiconfreeTimesyncBeamSearch::getCurrentBestTraceback() const {
    return getBestHypothesis().trace->performTraceback();
}

Core::Ref<const LatticeAdaptor> LexiconfreeTimesyncBeamSearch::getCurrentBestWordLattice() const {
    auto&        bestHypothesis = getBestHypothesis();
    LatticeTrace endTrace(bestHypothesis.trace, 0, bestHypothesis.trace->time + 1, bestHypothesis.trace->score, {});

    for (size_t hypIdx = 1ul; hypIdx < beam_.size(); ++hypIdx) {
        auto& hyp          = beam_[hypIdx];
        auto  siblingTrace = Core::ref(new LatticeTrace(hyp.trace, 0, hyp.trace->time, hyp.trace->score, {}));
        endTrace.appendSiblingToChain(siblingTrace);
    }

    return endTrace.buildWordLattice(lexicon_);
}

bool LexiconfreeTimesyncBeamSearch::decodeStep() {
    if (finishedSegment_) {
        return false;
    }

    // Assume the output labels are stored as lexicon lemma orth and ordered consistently with NN output index
    auto lemmas = lexicon_->lemmas();

    /*
     * Collect all possible extensions for all hypotheses in the beam.
     * Also Create scoring requests for the label scorer.
     * Each extension candidate makes up a request.
     */
    extensions_.clear();
    requests_.clear();

    for (size_t hypIndex = 0ul; hypIndex < beam_.size(); ++hypIndex) {
        auto& hyp = beam_[hypIndex];

        // Iterate over possible successors (all lemmas)
        for (auto lemmaIt = lemmas.first; lemmaIt != lemmas.second; ++lemmaIt) {
            const Bliss::Lemma* lemma(*lemmaIt);
            Nn::LabelIndex      tokenIdx = lemma->id();

            auto transitionType = inferTransitionType(hyp.currentToken, tokenIdx);

            extensions_.push_back(
                    {tokenIdx,
                     lemma->pronunciations().first,
                     hyp.score,
                     0,
                     transitionType,
                     hypIndex});
            requests_.push_back({beam_[hypIndex].scoringContext, tokenIdx, transitionType});
        }
    }

    /*
     * Perform scoring of all the requests with the label scorer.
     */
    scoringTime_.start();
    auto result = labelScorer_->computeScoresWithTimes(requests_);
    scoringTime_.stop();

    if (not result) {
        // LabelScorer could not compute scores -> no search step can be made.
        return false;
    }

    for (size_t extensionIdx = 0ul; extensionIdx < extensions_.size(); ++extensionIdx) {
        extensions_[extensionIdx].score += result->scores[extensionIdx];
        extensions_[extensionIdx].timeframe = result->timeframes[extensionIdx];
    }

    if (logStepwiseStatistics_) {
        clog() << Core::XmlOpen("search-step-stats");
    }

    /*
     * Prune set of possible extensions by max beam size and possibly also by score.
     */

    if (useScorePruning_) {
        scorePruning(extensions_);

        numHypsAfterScorePruning_ += extensions_.size();

        if (logStepwiseStatistics_) {
            clog() << Core::XmlFull("num-hyps-after-score-pruning", extensions_.size());
        }
    }

    // Create new beam from surviving extensions.
    newBeam_.clear();
    for (auto const& extension : extensions_) {
        auto const& baseHyp = beam_[extension.baseHypIndex];

        auto newScoringContext = labelScorer_->extendedScoringContext(
                {baseHyp.scoringContext,
                 extension.nextToken,
                 extension.transitionType});

        newBeam_.push_back({baseHyp, extension, newScoringContext});
    }

    // For all hypotheses with the same scoring context keep only the best since they will all develop in the same way.
    recombination(newBeam_);
    numHypsAfterRecombination_ += newBeam_.size();
    if (logStepwiseStatistics_) {
        clog() << Core::XmlFull("num-hyps-after-recombination", newBeam_.size());
    }

<<<<<<< HEAD
    /*
     * Clean up label scorer caches.
     */
    Core::CollapsedVector<Nn::ScoringContextRef> activeContexts;
    for (auto const& hyp : newBeam_) {
        activeContexts.push_back(hyp.scoringContext);
=======
    beamSizePruning(newBeam_);
    numHypsAfterBeamPruning_ += newBeam_.size();
    if (logStepwiseStatistics_) {
        clog() << Core::XmlFull("num-hyps-after-beam-pruning", newBeam_.size());
>>>>>>> 0e159e5e
    }
    labelScorer_->cleanupCaches(activeContexts);

    /*
     * Log statistics about the new beam after this step.
     */
    beam_.swap(newBeam_);

    numActiveHyps_ += newBeam_.size();

    /*
     * Clean up label scorer caches.
     */
    if (++currentSearchStep_ % cacheCleanupInterval_ == 0) {
        Core::CollapsedVector<Nn::ScoringContextRef> activeContexts;
        for (auto const& hyp : newBeam_) {
            activeContexts.push_back(hyp.scoringContext);
        }
        labelScorer_->cleanupCaches(activeContexts);
    }

    /*
     * Log statistics about the new beam after this step.
     */
    beam_.swap(newBeam_);

    if (debugChannel_.isOpen()) {
        std::stringstream ss;
        for (size_t hypIdx = 0ul; hypIdx < beam_.size(); ++hypIdx) {
            ss << "Hypothesis " << hypIdx + 1ul << ":  " << beam_[hypIdx].toString() << "\n";
        }
        ss << "\n";
        debugChannel_ << ss.str();
    }

    if (logStepwiseStatistics_) {
        clog() << Core::XmlFull("active-hyps", beam_.size());
        clog() << Core::XmlFull("best-hyp-score", getBestHypothesis().score);
        clog() << Core::XmlFull("worst-hyp-score", getWorstHypothesis().score);
        clog() << Core::XmlClose("search-step-stats");
    }

    return true;
}

LexiconfreeTimesyncBeamSearch::LabelHypothesis const& LexiconfreeTimesyncBeamSearch::getBestHypothesis() const {
    verify(not beam_.empty());

    return *std::min_element(beam_.begin(), beam_.end());
}

LexiconfreeTimesyncBeamSearch::LabelHypothesis const& LexiconfreeTimesyncBeamSearch::getWorstHypothesis() const {
    verify(not beam_.empty());

    return *std::max_element(beam_.begin(), beam_.end());
}

void LexiconfreeTimesyncBeamSearch::resetStatistics() {
    initializationTime_.reset();
    featureProcessingTime_.reset();
    scoringTime_.reset();
    contextExtensionTime_.reset();
    numHypsAfterScorePruning_.clear();
    numHypsAfterRecombination_.clear();
    numHypsAfterBeamPruning_.clear();
    numActiveHyps_.clear();
}

void LexiconfreeTimesyncBeamSearch::logStatistics() const {
    clog() << Core::XmlOpen("timing-statistics") + Core::XmlAttribute("unit", "milliseconds");
    clog() << Core::XmlOpen("initialization-time") << initializationTime_.elapsedMilliseconds() << Core::XmlClose("initialization-time");
    clog() << Core::XmlOpen("feature-processing-time") << featureProcessingTime_.elapsedMilliseconds() << Core::XmlClose("feature-processing-time");
    clog() << Core::XmlOpen("scoring-time") << scoringTime_.elapsedMilliseconds() << Core::XmlClose("scoring-time");
    clog() << Core::XmlOpen("context-extension-time") << contextExtensionTime_.elapsedMilliseconds() << Core::XmlClose("context-extension-time");
    clog() << Core::XmlClose("timing-statistics");
    numHypsAfterScorePruning_.write(clog());
    numHypsAfterRecombination_.write(clog());
    numHypsAfterBeamPruning_.write(clog());
    numActiveHyps_.write(clog());
}

Nn::LabelScorer::TransitionType LexiconfreeTimesyncBeamSearch::inferTransitionType(Nn::LabelIndex prevLabel, Nn::LabelIndex nextLabel) const {
    bool prevIsBlank = (useBlank_ and prevLabel == blankLabelIndex_);
    bool nextIsBlank = (useBlank_ and nextLabel == blankLabelIndex_);

    if (prevLabel == Nn::invalidLabelIndex) {
        if (nextIsBlank) {
            return Nn::LabelScorer::TransitionType::INITIAL_BLANK;
        }
        else {
            return Nn::LabelScorer::TransitionType::INITIAL_LABEL;
        }
    }

    if (prevIsBlank) {
        if (nextIsBlank) {
            return Nn::LabelScorer::TransitionType::BLANK_LOOP;
        }
        else {
            return Nn::LabelScorer::TransitionType::BLANK_TO_LABEL;
        }
    }
    else {
        if (nextIsBlank) {
            return Nn::LabelScorer::TransitionType::LABEL_TO_BLANK;
        }
        else if (collapseRepeatedLabels_ and prevLabel == nextLabel) {
            return Nn::LabelScorer::TransitionType::LABEL_LOOP;
        }
        else {
            return Nn::LabelScorer::TransitionType::LABEL_TO_LABEL;
        }
    }
}

void LexiconfreeTimesyncBeamSearch::beamSizePruning(std::vector<LabelHypothesis>& hypotheses) const {
    if (hypotheses.size() <= maxBeamSize_) {
        return;
    }

    // Reorder the hypotheses by associated score value such that the first `beamSize_` elements are the best
    std::nth_element(hypotheses.begin(), hypotheses.begin() + maxBeamSize_, hypotheses.end());
    hypotheses.resize(maxBeamSize_);  // Get rid of excessive elements
}

void LexiconfreeTimesyncBeamSearch::scorePruning(std::vector<LexiconfreeTimesyncBeamSearch::ExtensionCandidate>& extensions) const {
    if (extensions.empty()) {
        return;
    }

    // Compute the pruning threshold
    auto bestScore        = std::min_element(extensions.begin(), extensions.end())->score;
    auto pruningThreshold = bestScore + scoreThreshold_;

    // Remove elements with score > pruningThreshold
    extensions.erase(
            std::remove_if(
                    extensions.begin(),
                    extensions.end(),
                    [=](auto const& ext) { return ext.score > pruningThreshold; }),
            extensions.end());
}

void LexiconfreeTimesyncBeamSearch::recombination(std::vector<LexiconfreeTimesyncBeamSearch::LabelHypothesis>& hypotheses) {
    recombinedHypotheses_.clear();
    // Map each unique ScoringContext in newHypotheses to its hypothesis
    std::unordered_map<Nn::ScoringContextRef, LabelHypothesis*, Nn::ScoringContextHash, Nn::ScoringContextEq> seenScoringContexts;
    for (auto const& hyp : hypotheses) {
        // Use try_emplace to check if the scoring context already exists and create a new entry if not at the same time
        auto [it, inserted] = seenScoringContexts.try_emplace(hyp.scoringContext, nullptr);

        if (inserted) {
            // First time seeing this scoring context so move it over to `newHypotheses`
            recombinedHypotheses_.push_back(std::move(hyp));
            it->second = &recombinedHypotheses_.back();
        }
        else {
            verify(not hyp.trace->sibling);

            auto* existingHyp = it->second;
            if (hyp.score < existingHyp->score) {
                // New hyp is better -> replace in `newHypotheses` and add existing one as sibling
                hyp.trace->sibling = existingHyp->trace;
                *existingHyp       = std::move(hyp);  // Overwrite in-place
            }
            else {
                // New hyp is worse -> add to existing one as sibling
                hyp.trace->sibling          = existingHyp->trace->sibling;
                existingHyp->trace->sibling = hyp.trace;
            }
        }
    }

    hypotheses.swap(recombinedHypotheses_);
}

}  // namespace Search<|MERGE_RESOLUTION|>--- conflicted
+++ resolved
@@ -341,26 +341,11 @@
         clog() << Core::XmlFull("num-hyps-after-recombination", newBeam_.size());
     }
 
-<<<<<<< HEAD
-    /*
-     * Clean up label scorer caches.
-     */
-    Core::CollapsedVector<Nn::ScoringContextRef> activeContexts;
-    for (auto const& hyp : newBeam_) {
-        activeContexts.push_back(hyp.scoringContext);
-=======
     beamSizePruning(newBeam_);
     numHypsAfterBeamPruning_ += newBeam_.size();
     if (logStepwiseStatistics_) {
         clog() << Core::XmlFull("num-hyps-after-beam-pruning", newBeam_.size());
->>>>>>> 0e159e5e
-    }
-    labelScorer_->cleanupCaches(activeContexts);
-
-    /*
-     * Log statistics about the new beam after this step.
-     */
-    beam_.swap(newBeam_);
+    }
 
     numActiveHyps_ += newBeam_.size();
 
@@ -374,6 +359,11 @@
         }
         labelScorer_->cleanupCaches(activeContexts);
     }
+
+    /*
+     * Log statistics about the new beam after this step.
+     */
+    beam_.swap(newBeam_);
 
     /*
      * Log statistics about the new beam after this step.

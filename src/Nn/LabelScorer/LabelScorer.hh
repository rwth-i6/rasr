/** Copyright 2024 RWTH Aachen University. All rights reserved.
 *
 *  Licensed under the RWTH ASR License (the "License");
 *  you may not use this file except in compliance with the License.
 *  You may obtain a copy of the License at
 *
 *      http://www.hltpr.rwth-aachen.de/rwth-asr/rwth-asr-license.html
 *
 *  Unless required by applicable law or agreed to in writing, software
 *  distributed under the License is distributed on an "AS IS" BASIS,
 *  WITHOUT WARRANTIES OR CONDITIONS OF ANY KIND, either express or implied.
 *  See the License for the specific language governing permissions and
 *  limitations under the License.
 */

#ifndef LABEL_SCORER_HH
#define LABEL_SCORER_HH

#include <optional>

#include <Core/CollapsedVector.hh>
#include <Core/Component.hh>
#include <Core/Configuration.hh>
#include <Core/Parameter.hh>
#include <Core/ReferenceCounting.hh>
#include <Core/Types.hh>
#include <Nn/Types.hh>

#include "DataView.hh"
#include "ScoringContext.hh"

#ifdef MODULE_PYTHON
#include <pybind11/pytypes.h>
#endif

namespace Nn {

/*
 * Abstract base class for scoring tokens within an ASR search algorithm.
 *
 * This class provides an interface for different types of label scorers in an ASR system.
 * Label Scorers compute the scores of tokens based on input features and a scoring context.
 * Children of this base class should represent various ASR model architectures and cover a
 * wide range of possibilities such as CTC, transducer, AED or other models.
 *
 * The usage is intended as follows:
 *  - Before or during the search, features can be added
 *  - At the beginning of search, `getInitialScoringContext` should be called
 *    and used for the first hypotheses
 *  - For a given hypothesis in search, its search context together with a successor token and
 *    transition type are packed into a request and scored via `getScoreWithTime`. This also returns
 *    the timestamp of the successor.
 *    Note: The scoring function may return no value, in this case it is not ready yet
 *    and needs more input features.
 *    Note: There is also the function `getScoresWithTimes` which can handle an entire batch of
 *    requests at once and might be implemented more efficiently (e.g. using batched model forwarding).
 *  - For all hypotheses that survive pruning, the LabelScorer can compute a new scoring context
 *    that extends the previous scoring context of that hypothesis with a given successor token. This new
 *    scoring context can then be used as context in subsequent search steps.
 *  - After all features have been passed, the `signalNoMoreFeatures` function is called to inform
 *    the label scorer that it doesn't need to wait for more features and can score as much as possible.
 *    This is especially important when the label scorer internally uses an encoder or window with right
 *    context.
 *  - When all necessary scores for the current segment have been computed, the `reset` function is called
 *    to clean up any internal data (e.g. feature buffer) or reset flags of the LabelScorer. Afterwards
 *    it is ready to receive features for the next segment.
 *
 * Each concrete subclass internally implements a concrete type of scoring context which the outside
 * search algorithm is agnostic to. Depending on the model, this scoring context can consist of things like
 * the current timestep, a label history, a hidden state or other values.
 */
class LabelScorer : public virtual Core::Component,
                    public Core::ReferenceCounted {
public:
    typedef Search::Score Score;

    enum TransitionType {
        LABEL_TO_LABEL,
        LABEL_LOOP,
        LABEL_TO_BLANK,
        BLANK_TO_LABEL,
        BLANK_LOOP,
        INITIAL_LABEL,
        INITIAL_BLANK,
<<<<<<< HEAD
        SENTENCE_END
=======
        numTypes,  // must remain at the end
>>>>>>> b9d919b3
    };

    // Request for scoring or context extension
    struct Request {
        ScoringContextRef context;
        LabelIndex        nextToken;
        TransitionType    transitionType;
    };

    // Return value of scoring function
    struct ScoreWithTime {
        Score                  score;
        Speech::TimeframeIndex timeframe;
    };

    // Return value of batched scoring function
    struct ScoresWithTimes {
        std::vector<Score>                            scores;
        Core::CollapsedVector<Speech::TimeframeIndex> timeframes;  // Timeframes vector is internally collapsed  if all timeframes are the same (e.g. time-sync decoding)
    };

    LabelScorer(Core::Configuration const& config);
    virtual ~LabelScorer() = default;

    // Prepares the LabelScorer to receive new inputs
    // e.g. by resetting input buffers and segmentEnd flags
    virtual void reset() = 0;

    // Tells the LabelScorer that there will be no more input features coming in the current segment
    virtual void signalNoMoreFeatures() = 0;

    // Gets initial scoring context to use for the hypotheses in the first search step
    virtual ScoringContextRef getInitialScoringContext() = 0;

    // Creates a copy of the context in the request that is extended such that the hashing
    // and equality operators return the correct result but may omit expensive operations
    // that do not affect the hash (e.g. hidden-state updates).
    virtual ScoringContextRef extendedScoringContext(Request const& request) = 0;

    // Finalize the scoring context by applying remaining expensive operations (e.g. hidden-state updates)
    // that don't affect the hash
    virtual ScoringContextRef finalizeScoringContext(ScoringContextRef const& context);

    // Given a collection of currently active contexts, this function can clean up values in any internal caches
    // or buffers that are saved for scoring contexts which no longer are active.
    virtual void cleanupCaches(Core::CollapsedVector<ScoringContextRef> const& activeContexts) {};

    // Add a single input feature
    virtual void addInput(DataView const& input) = 0;

    // Add input features for multiple time steps at once
    virtual void addInputs(DataView const& input, size_t nTimesteps);

    // Perform scoring computation for a single request
    // Return score and timeframe index of the corresponding output
    // May not return a value if the LabelScorer is not ready to score the request yet
    // (e.g. not enough features received)
    virtual std::optional<ScoreWithTime> computeScoreWithTime(Request const& request) = 0;

    // Perform scoring computation for a batch of requests
    // May be implemented more efficiently than iterated calls of `getScoreWithTime`
    // Return two vectors: one vector with scores and one vector with times
    // Note: the times vector is internally collapsed to one value if all timesteps are the same
    virtual std::optional<ScoresWithTimes> computeScoresWithTimes(std::vector<Request> const& requests);

<<<<<<< HEAD
    // Returns total number of sub-scorers for nested label scorer constructions (e.g. with CombineLabelScorer)
    virtual size_t                         numSubScorers() const;
    virtual std::optional<ScoreWithTime>   computeScoreWithTime(Request const& request, size_t scorerIndex);
    virtual std::optional<ScoresWithTimes> computeScoresWithTimes(std::vector<Request> const& requests, size_t scorerIndex);

#ifdef MODULE_PYTHON
    virtual void registerPythonCallback(std::string const& name, pybind11::function const& callback);
#endif

    // TODO: Separate scoringContexts out of requests (context + request), also collapsedvector
    // TODO: Cleanup function to clean up input buffer
=======
protected:
    inline static constexpr auto transitionTypeArray_ = std::to_array<std::pair<std::string_view, TransitionType>>({
            {"label-to-label", LABEL_TO_LABEL},
            {"label-loop", LABEL_LOOP},
            {"label-to-blank", LABEL_TO_BLANK},
            {"blank-to-label", BLANK_TO_LABEL},
            {"blank-loop", BLANK_LOOP},
            {"initial-label", INITIAL_LABEL},
            {"initial-blank", INITIAL_BLANK},
    });
    static_assert(transitionTypeArray_.size() == TransitionType::numTypes, "transitionTypeArray size must match number of TransitionType values");
>>>>>>> b9d919b3
};

}  // namespace Nn

#endif  // LABEL_SCORER_HH<|MERGE_RESOLUTION|>--- conflicted
+++ resolved
@@ -82,11 +82,8 @@
         BLANK_LOOP,
         INITIAL_LABEL,
         INITIAL_BLANK,
-<<<<<<< HEAD
         SENTENCE_END
-=======
         numTypes,  // must remain at the end
->>>>>>> b9d919b3
     };
 
     // Request for scoring or context extension
@@ -152,9 +149,9 @@
     // Note: the times vector is internally collapsed to one value if all timesteps are the same
     virtual std::optional<ScoresWithTimes> computeScoresWithTimes(std::vector<Request> const& requests);
 
-<<<<<<< HEAD
     // Returns total number of sub-scorers for nested label scorer constructions (e.g. with CombineLabelScorer)
     virtual size_t                         numSubScorers() const;
+
     virtual std::optional<ScoreWithTime>   computeScoreWithTime(Request const& request, size_t scorerIndex);
     virtual std::optional<ScoresWithTimes> computeScoresWithTimes(std::vector<Request> const& requests, size_t scorerIndex);
 
@@ -164,7 +161,6 @@
 
     // TODO: Separate scoringContexts out of requests (context + request), also collapsedvector
     // TODO: Cleanup function to clean up input buffer
-=======
 protected:
     inline static constexpr auto transitionTypeArray_ = std::to_array<std::pair<std::string_view, TransitionType>>({
             {"label-to-label", LABEL_TO_LABEL},
@@ -176,7 +172,6 @@
             {"initial-blank", INITIAL_BLANK},
     });
     static_assert(transitionTypeArray_.size() == TransitionType::numTypes, "transitionTypeArray size must match number of TransitionType values");
->>>>>>> b9d919b3
 };
 
 }  // namespace Nn

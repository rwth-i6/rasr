/** Copyright 2020 RWTH Aachen University. All rights reserved.
 *
 *  Licensed under the RWTH ASR License (the "License");
 *  you may not use this file except in compliance with the License.
 *  You may obtain a copy of the License at
 *
 *      http://www.hltpr.rwth-aachen.de/rwth-asr/rwth-asr-license.html
 *
 *  Unless required by applicable law or agreed to in writing, software
 *  distributed under the License is distributed on an "AS IS" BASIS,
 *  WITHOUT WARRANTIES OR CONDITIONS OF ANY KIND, either express or implied.
 *  See the License for the specific language governing permissions and
 *  limitations under the License.
 */
#include "Utilities.hh"

using namespace Am;

LexiconUtilities::LexiconUtilities(const Core::Configuration& c, Bliss::LexiconRef l)
        : Component(c),
          lexicon_(l) {}

const Bliss::LemmaPronunciation* LexiconUtilities::determineSpecialLemmaPronunciation(const std::string& specialKey) const {
    const Bliss::Lemma* specialLemma = lexicon_->specialLemma(specialKey);
    if (!specialLemma) {
        warning() << "No special lemma \"" << specialKey << "\" defined in lexicon.";
        return &(Bliss::LemmaPronunciation::invalidPronunciation());
    }
    else if (specialLemma->nPronunciations() < 1) {
        error() << "Special lemma \"" << specialKey << "\" does not have a pronunciation.";
    }
    else if (specialLemma->nPronunciations() > 1) {
        warning() << "Special lemma \"" << specialKey << "\" has multiple pronunciations. Using /"
                  << specialLemma->pronunciations().first->pronunciation()->format(lexicon_->phonemeInventory())
                  << "/.";
    }
    return specialLemma->pronunciations().first;
}

Bliss::Phoneme::Id LexiconUtilities::determineSilencePhoneme() const {
    Bliss::Phoneme::Id               result                    = Bliss::Phoneme::term;
    const Bliss::LemmaPronunciation* silenceLemmaPronunciation = determineSilencePronunciation();
    if (silenceLemmaPronunciation != &(Bliss::LemmaPronunciation::invalidPronunciation())) {
        const Bliss::Pronunciation* silencePronunciation = silenceLemmaPronunciation->pronunciation();
        if (silencePronunciation) {
            if (silencePronunciation->length() < 1)
                error("Silence pronunciation contains no phoneme.");
            else {
                result = (*silencePronunciation)[0];
                if (silencePronunciation->length() > 1)
<<<<<<< HEAD
                    error("Silence pronunciation multiple phonemes. Using only /%s/",
=======
                    error("Silence pronunciation has multiple phonemes. Using only /%s/",
>>>>>>> e96ffe03
                          lexicon_->phonemeInventory()->phoneme(result)->symbol().str());
            }
        }
    }
    else {
        return Bliss::Phoneme::invalidId;
    }

    if (result == Bliss::Phoneme::term)
        criticalError("Failed to determine silence phoneme.");

    return result;
}

Fsa::LabelId LexiconUtilities::determineSilenceLemmaPronunciationId() const {
    const Bliss::LemmaPronunciation* silencePronunciation = determineSilencePronunciation();
    if (silencePronunciation)
        return silencePronunciation->id();
    else
        criticalError("Failed to determine silence pronunciation.");
    return Fsa::InvalidLabelId;
}

void LexiconUtilities::getInitialAndFinalPhonemes(std::vector<Bliss::Phoneme::Id>& initialPhonemes,
                                                  std::vector<Bliss::Phoneme::Id>& finalPhonemes) const {
    Bliss::PhonemeMap<u32> isInititalPhoneme(lexicon_->phonemeInventory());
    Bliss::PhonemeMap<u32> isFinalPhoneme(lexicon_->phonemeInventory());
    isInititalPhoneme.fill(0);
    isFinalPhoneme.fill(0);
    Bliss::Lexicon::PronunciationIterator pron, pron_end;
    for (Core::tie(pron, pron_end) = lexicon_->pronunciations(); pron != pron_end; ++pron) {
        const Bliss::Pronunciation& p(**pron);
        if (p.length() < 1)
            continue;
        ++isInititalPhoneme[p[0]];
        ++isFinalPhoneme[p[p.length() - 1]];
    }

    Bliss::PhonemeInventory::PhonemeIterator phon, phon_end;
    for (Core::tie(phon, phon_end) = lexicon_->phonemeInventory()->phonemes(); phon != phon_end; ++phon) {
        if (isInititalPhoneme[*phon] && (*phon)->isContextDependent())
            initialPhonemes.push_back((*phon)->id());
        if (isFinalPhoneme[*phon] && (*phon)->isContextDependent())
            finalPhonemes.push_back((*phon)->id());
    }

    log("%zd distinct context dependent initial phonemes, %zd distinct context dependent final phomemes",
        initialPhonemes.size(), finalPhonemes.size());
}<|MERGE_RESOLUTION|>--- conflicted
+++ resolved
@@ -48,11 +48,7 @@
             else {
                 result = (*silencePronunciation)[0];
                 if (silencePronunciation->length() > 1)
-<<<<<<< HEAD
-                    error("Silence pronunciation multiple phonemes. Using only /%s/",
-=======
                     error("Silence pronunciation has multiple phonemes. Using only /%s/",
->>>>>>> e96ffe03
                           lexicon_->phonemeInventory()->phoneme(result)->symbol().str());
             }
         }

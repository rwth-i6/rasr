#!gmake

TOPDIR		= ../..

include $(TOPDIR)/Makefile.cfg

# -----------------------------------------------------------------------------

SUBDIRS		=
TARGETS		= libSprintSearch.$(a) check$(exe)

LIBSPRINTSEARCH_O	= \
		$(OBJDIR)/Aligner.o \
		$(OBJDIR)/LatticeHandler.o \
		$(OBJDIR)/LanguageModelLookahead.o \
		$(OBJDIR)/Module.o \
		$(OBJDIR)/PersistentStateTree.o \
		$(OBJDIR)/Search.o \
		$(OBJDIR)/StateTree.o \
		$(OBJDIR)/StateTreeIo.o \
		$(OBJDIR)/Traceback.o \
<<<<<<< HEAD
=======
		$(OBJDIR)/TreeBuilder.o \
		$(OBJDIR)/TreeStructure.o \
>>>>>>> 8c892b7d
		$(OBJDIR)/WordConditionedTreeSearch.o

CHECK_O		= $(OBJDIR)/check.o \
			  libSprintSearch.$(a) \
			  ../Bliss/libSprintBliss.$(a) \
			  ../Fsa/libSprintFsa.$(a) \
			  ../Core/libSprintCore.$(a)


ifdef MODULE_SEARCH_MBR
LIBSPRINTSEARCH_O += $(OBJDIR)/MinimumBayesRiskSearch.o
LIBSPRINTSEARCH_O += $(OBJDIR)/MinimumBayesRiskAStarSearch.o
LIBSPRINTSEARCH_O += $(OBJDIR)/MinimumBayesRiskNBestListSearch.o
LIBSPRINTSEARCH_O += $(OBJDIR)/MinimumBayesRiskSearchUtil.o
endif
SUBDIRS += LexiconfreeTimesyncBeamSearch
ifdef MODULE_SEARCH_WFST
SUBDIRS += Wfst
endif
ifdef MODULE_ADVANCED_TREE_SEARCH
SUBDIRS += AdvancedTreeSearch
endif
ifdef MODULE_SEARCH_LINEAR
LIBSPRINTSEARCH_O += $(OBJDIR)/LinearSearch.o
endif
<<<<<<< HEAD
SUBDIRS += LexiconfreeBeamSearch
SUBDIRS += LexiconfreeGreedySearch

=======
>>>>>>> 8c892b7d

# -----------------------------------------------------------------------------

build: libSprintSearch.$(a) $(SUBDIRS)

all: $(TARGETS)

.PHONY: $(SUBDIRS)

libSprintSearch.$(a): $(LIBSPRINTSEARCH_O)
	$(MAKELIB) $@ $^

check$(exe): $(CHECK_O)
	$(LD) $(CHECK_O) -o check$(exe) $(LDFLAGS)

Wfst: 
	$(MAKE) -C $@ libSprintSearchWfst.$(a)

AdvancedTreeSearch:
	$(MAKE) -C $@ libSprintAdvancedTreeSearch.$(a)

<<<<<<< HEAD
LexiconfreeBeamSearch:
	$(MAKE) -C $@ libSprintLexiconfreeBeamSearch.$(a)

LexiconfreeGreedySearch:
	$(MAKE) -C $@ libSprintLexiconfreeGreedySearch.$(a)
=======
LexiconfreeTimesyncBeamSearch:
	$(MAKE) -C $@ libSprintLexiconfreeTimesyncBeamSearch.$(a)
>>>>>>> 8c892b7d

include $(TOPDIR)/Rules.make

sinclude $(LIBSPRINTSEARCH_O:.o=.d)
sinclude $(patsubst %.o,%.d,$(filter %.o,$(CHECK_O)))

# LanguageModelLookahead.cc causes an internal compiler error
# when using icpc -> compile it using g++
ifeq ($(COMPILER),icc)
$(OBJDIR)/LanguageModelLookahead.o : 
	make COMPILER=gcc $@
endif<|MERGE_RESOLUTION|>--- conflicted
+++ resolved
@@ -19,11 +19,8 @@
 		$(OBJDIR)/StateTree.o \
 		$(OBJDIR)/StateTreeIo.o \
 		$(OBJDIR)/Traceback.o \
-<<<<<<< HEAD
-=======
 		$(OBJDIR)/TreeBuilder.o \
 		$(OBJDIR)/TreeStructure.o \
->>>>>>> 8c892b7d
 		$(OBJDIR)/WordConditionedTreeSearch.o
 
 CHECK_O		= $(OBJDIR)/check.o \
@@ -49,12 +46,6 @@
 ifdef MODULE_SEARCH_LINEAR
 LIBSPRINTSEARCH_O += $(OBJDIR)/LinearSearch.o
 endif
-<<<<<<< HEAD
-SUBDIRS += LexiconfreeBeamSearch
-SUBDIRS += LexiconfreeGreedySearch
-
-=======
->>>>>>> 8c892b7d
 
 # -----------------------------------------------------------------------------
 
@@ -76,16 +67,8 @@
 AdvancedTreeSearch:
 	$(MAKE) -C $@ libSprintAdvancedTreeSearch.$(a)
 
-<<<<<<< HEAD
-LexiconfreeBeamSearch:
-	$(MAKE) -C $@ libSprintLexiconfreeBeamSearch.$(a)
-
-LexiconfreeGreedySearch:
-	$(MAKE) -C $@ libSprintLexiconfreeGreedySearch.$(a)
-=======
 LexiconfreeTimesyncBeamSearch:
 	$(MAKE) -C $@ libSprintLexiconfreeTimesyncBeamSearch.$(a)
->>>>>>> 8c892b7d
 
 include $(TOPDIR)/Rules.make
 

/** Copyright 2025 RWTH Aachen University. All rights reserved.
 *
 *  Licensed under the RWTH ASR License (the "License");
 *  you may not use this file except in compliance with the License.
 *  You may obtain a copy of the License at
 *
 *      http://www.hltpr.rwth-aachen.de/rwth-asr/rwth-asr-license.html
 *
 *  Unless required by applicable law or agreed to in writing, software
 *  distributed under the License is distributed on an "AS IS" BASIS,
 *  WITHOUT WARRANTIES OR CONDITIONS OF ANY KIND, either express or implied.
 *  See the License for the specific language governing permissions and
 *  limitations under the License.
 */

#include "Traceback.hh"
#include <Lattice/LatticeAdaptor.hh>
#include <Speech/Types.hh>
#include <stack>

#include <stack>

#include <stack>

namespace Search {

void Traceback::write(std::ostream& os, Core::Ref<const Bliss::PhonemeInventory> phi) const {
    for (const_iterator tbi = begin(); tbi != end(); ++tbi) {
        os << "t=" << std::setw(5) << tbi->time << "    s=" << std::setw(8) << tbi->score;
        if (tbi->pronunciation) {
            os << "    "
               << std::setw(20) << std::setiosflags(std::ios::left)
               << tbi->pronunciation->lemma()->preferredOrthographicForm()
               << "    "
               << "/" << tbi->pronunciation->pronunciation()->format(phi) << "/";
        }
        os << "    "
           << ((tbi->transit.final == Bliss::Phoneme::term) ? "#" : phi->phoneme(tbi->transit.final)->symbol().str())
           << "|"
           << ((tbi->transit.initial == Bliss::Phoneme::term) ? "#" : phi->phoneme(tbi->transit.initial)->symbol().str())
           << std::endl;
    }
}

Fsa::ConstAutomatonRef Traceback::lemmaAcceptor(Core::Ref<const Bliss::Lexicon> lexicon) const {
    Bliss::LemmaAcceptor* result = new Bliss::LemmaAcceptor(lexicon);
    Fsa::State *          s1, *s2;
    s1 = result->newState();
    result->setInitialStateId(s1->id());
    for (u32 i = 0; i < size(); ++i)
        if ((*this)[i].pronunciation) {
            s2 = result->newState();
            s1->newArc(s2->id(), result->semiring()->one(), (*this)[i].pronunciation->lemma()->id());
            s1 = s2;
        }
    result->setStateFinal(s1);
    return Fsa::ConstAutomatonRef(result);
}

Fsa::ConstAutomatonRef Traceback::lemmaPronunciationAcceptor(Core::Ref<const Bliss::Lexicon> lexicon) const {
    Bliss::LemmaPronunciationAcceptor*       result = new Bliss::LemmaPronunciationAcceptor(lexicon);
    const Bliss::LemmaPronunciationAlphabet* abet   = result->lemmaPronunciationAlphabet();
    Fsa::State *                             s1, *s2;
    s1 = result->newState();
    result->setInitialStateId(s1->id());
    for (u32 i = 0; i < size(); ++i) {
        if (!(*this)[i].pronunciation)
            continue;
        s2 = result->newState();
        s1->newArc(s2->id(), result->semiring()->one(), abet->index((*this)[i].pronunciation));
        s1 = s2;
    }
    result->setStateFinal(s1);
    return Fsa::ConstAutomatonRef(result);
}

Lattice::WordLatticeRef Traceback::wordLattice(Core::Ref<const Bliss::Lexicon> lexicon) const {
    // NOTE: This function returns a word lattice with dummy word boundaries
    Lattice::WordLatticeRef result(new Lattice::WordLattice());
    result->setFsa(lemmaPronunciationAcceptor(lexicon), Lattice::WordLattice::acousticFsa);
    result->setWordBoundaries(Core::ref(new Lattice::WordBoundaries));
    return result;
}

LatticeTrace::LatticeTrace(
<<<<<<< HEAD
        Core::Ref<LatticeTrace> const&        predecessor,
        const Bliss::LemmaPronunciation*      pronunciation,
        Speech::TimeframeIndex                timeframe,
        ScoreVector                           scores,
        Search::TracebackItem::Transit const& transit)
=======
        Core::Ref<LatticeTrace> const&   predecessor,
        const Bliss::LemmaPronunciation* pronunciation,
        Speech::TimeframeIndex           timeframe,
        ScoreVector                      scores,
        Transit const&                   transit)
>>>>>>> 8c892b7d
        : TracebackItem(pronunciation, timeframe, scores, transit), predecessor(predecessor), sibling() {}

LatticeTrace::LatticeTrace(Speech::TimeframeIndex timeframe, ScoreVector scores, const Transit& transit)
        : TracebackItem(0, timeframe, scores, transit), predecessor(), sibling() {}

void LatticeTrace::appendSiblingToChain(Core::Ref<LatticeTrace> newSibling) {
    if (sibling) {
        sibling->appendSiblingToChain(newSibling);
    }
    else {
        sibling = newSibling;
    }
}

Core::Ref<Traceback> LatticeTrace::performTraceback() const {
    Core::Ref<Traceback> traceback;

    if (predecessor) {
        traceback = predecessor->performTraceback();
    }
    else {
        traceback = Core::ref(new Traceback());
    }
    traceback->push_back(*this);

    return traceback;
}

Core::Ref<const LatticeAdaptor> LatticeTrace::buildWordLattice(Core::Ref<const Bliss::Lexicon> lexicon) const {
    // If predecessor Ref is empty the lattice would only have one state
    require(predecessor);

    // use default LemmaAlphabet mode of StandardWordLattice
    Core::Ref<Lattice::StandardWordLattice> result(new Lattice::StandardWordLattice(lexicon));
    Core::Ref<Lattice::WordBoundaries>      wordBoundaries(new Lattice::WordBoundaries);

    // Map traces to lattice states
    std::unordered_map<const LatticeTrace*, Fsa::State*> stateMap;

    // Create an initial State at time 0 which represents empty predecessors
    Fsa::State*             initialState = result->initialState();
    Core::Ref<LatticeTrace> initialTrace;

    // Stack for depth-first search through traces of all hypotheses in the beam
    std::stack<const LatticeTrace*> traceStack;

    // Create a final state which represents this trace itself
    Fsa::State* finalState = result->finalState();
    stateMap[this]         = finalState;
    traceStack.push(this);

    // Perform depth-first search
    Fsa::State* preState;
    Fsa::State* currentState;
    while (not traceStack.empty()) {
        const auto* trace = traceStack.top();
        traceStack.pop();

        // A trace on the stack already has an associated state
        currentState = stateMap[trace];
        wordBoundaries->set(currentState->id(), Lattice::WordBoundary(trace->time, trace->transit));

        // Iterate through siblings of current trace
        // All siblings share the same lattice state
        for (auto arcTrace = trace; arcTrace; arcTrace = arcTrace->sibling.get()) {
            // For current sibling, get its predecessor, create a state for that predecessor
            // and connect it to the current state.
            auto const preTrace = arcTrace->predecessor;
            verify(preTrace);

            if (preTrace->predecessor) {
                // If trace has a predecessor, get or create a state for it. Arc score
                // is difference between trace scores from predecessor to current.
                if (stateMap.find(preTrace.get()) == stateMap.end()) {
                    preState                 = result->newState();
                    stateMap[preTrace.get()] = preState;
                    traceStack.push(preTrace.get());
                }
                else {
                    preState = stateMap[preTrace.get()];
                }
            }
            else {
                // If trace has no predecessor, it gets connected to the initial state
                // Make sure that the initial trace is unique
                preState     = initialState;
                initialTrace = preTrace;
            }

            // Create arc from predecessor state to current state
            ScoreVector scores = arcTrace->score - preTrace->score;
            result->newArc(preState, currentState, arcTrace->pronunciation, scores.acoustic, scores.lm);
        }
    }
    verify(initialTrace);
    wordBoundaries->set(initialState->id(), Lattice::WordBoundary(initialTrace->time, initialTrace->transit));

    result->setWordBoundaries(wordBoundaries);
    result->addAcyclicProperty();

    return Core::ref(new Lattice::WordLatticeAdaptor(result));
}

void LatticeTrace::write(std::ostream& os, Core::Ref<const Bliss::PhonemeInventory> phi) const {
    performTraceback()->write(os, phi);
}

void LatticeTrace::getLemmaSequence(std::vector<Bliss::Lemma*>& lemmaSequence) const {
    if (predecessor) {
        predecessor->getLemmaSequence(lemmaSequence);
    }
    if (pronunciation) {
        lemmaSequence.push_back(const_cast<Bliss::Lemma*>(pronunciation->lemma()));
    }
}

u32 LatticeTrace::wordCount() const {
    u32 count = 0;
    if (pronunciation) {
        ++count;
    }
    if (predecessor) {
        count += predecessor->wordCount();
    }

    return count;
}

}  // namespace Search<|MERGE_RESOLUTION|>--- conflicted
+++ resolved
@@ -83,19 +83,11 @@
 }
 
 LatticeTrace::LatticeTrace(
-<<<<<<< HEAD
-        Core::Ref<LatticeTrace> const&        predecessor,
-        const Bliss::LemmaPronunciation*      pronunciation,
-        Speech::TimeframeIndex                timeframe,
-        ScoreVector                           scores,
-        Search::TracebackItem::Transit const& transit)
-=======
         Core::Ref<LatticeTrace> const&   predecessor,
         const Bliss::LemmaPronunciation* pronunciation,
         Speech::TimeframeIndex           timeframe,
         ScoreVector                      scores,
         Transit const&                   transit)
->>>>>>> 8c892b7d
         : TracebackItem(pronunciation, timeframe, scores, transit), predecessor(predecessor), sibling() {}
 
 LatticeTrace::LatticeTrace(Speech::TimeframeIndex timeframe, ScoreVector scores, const Transit& transit)

--- conflicted
+++ resolved
@@ -83,20 +83,10 @@
     return *formats_;
 }
 
-<<<<<<< HEAD
 EncoderFactory& Module_::encoderFactory() {
     return encoderFactory_;
 }
 
 Core::Ref<LabelScorer> Module_::createLabelScorer(const Core::Configuration& config) const {
-#ifdef MODULE_GENERIC_SEQ2SEQ_TREE_SEARCH
-    LabelScorer* labelScorer = nullptr;
-    return Core::ref(labelScorer);
-#else
-    Core::Application::us()->criticalError("Module MODULE_GENERIC_SEQ2SEQ_TREE_SEARCH not available!");
-#endif
-=======
-Core::Ref<LabelScorer> Module_::createLabelScorer(const Core::Configuration& config) const {
     Core::Application::us()->criticalError("Label Scorer creation not implemented yet.");
->>>>>>> f89d2c3c
 }
--- conflicted
+++ resolved
@@ -200,10 +200,6 @@
     return Core::ref(new OnnxHiddenStateScoringContext());  // Sentinel empty Ref as initial hidden state
 }
 
-<<<<<<< HEAD
-Core::Ref<const ScoringContext> StatefulOnnxLabelScorer::extendedScoringContext(LabelScorer::Request const& request) {
-    OnnxHiddenStateScoringContextRef scoringContext(dynamic_cast<const OnnxHiddenStateScoringContext*>(request.context.get()));
-=======
 void StatefulOnnxLabelScorer::addInput(DataView const& input) {
     Precursor::addInput(input);
 
@@ -220,8 +216,7 @@
 }
 
 Core::Ref<const ScoringContext> StatefulOnnxLabelScorer::extendedScoringContextInternal(LabelScorer::Request const& request) {
-    OnnxHiddenStateScoringContextRef history(dynamic_cast<const OnnxHiddenStateScoringContext*>(request.context.get()));
->>>>>>> 4eb39f3e
+    OnnxHiddenStateScoringContextRef scoringContext(dynamic_cast<const OnnxHiddenStateScoringContext*>(request.context.get()));
 
     bool updateState = false;
     switch (request.transitionType) {
@@ -253,8 +248,7 @@
     newLabelSeq.push_back(request.nextToken);
 
     // Re-use previous hidden-state but mark that finalization (i.e. hidden-state update) is required
-    auto newScoringContext              = Core::ref(new OnnxHiddenStateScoringContext(std::move(newLabelSeq), scoringContext->hiddenState));
-    newScoringContext->requiresFinalize = true;
+    auto newScoringContext = Core::ref(new OnnxHiddenStateScoringContext(std::move(newLabelSeq), scoringContext->hiddenState, true));
 
     return newScoringContext;
 }

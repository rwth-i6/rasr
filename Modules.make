--- conflicted
+++ resolved
@@ -25,7 +25,7 @@
 MODULES += MODULE_ADAPT_ADVANCED
 
 # ****** Audio ******
-# MODULES += MODULE_AUDIO_FFMPEG
+MODULES += MODULE_AUDIO_FFMPEG
 MODULES += MODULE_AUDIO_FLAC
 MODULES += MODULE_AUDIO_HTK
 MODULES += MODULE_AUDIO_OSS
@@ -70,11 +70,11 @@
 MODULES += MODULE_PYTHON
 
 # ****** OpenFst ******
-# MODULES += MODULE_OPENFST
+MODULES += MODULE_OPENFST
 
 # ****** Search ******
 MODULES += MODULE_SEARCH_MBR
-# MODULES += MODULE_SEARCH_WFST
+MODULES += MODULE_SEARCH_WFST
 MODULES += MODULE_SEARCH_LINEAR
 MODULES += MODULE_ADVANCED_TREE_SEARCH
 MODULES += MODULE_GENERIC_SEQ2SEQ_TREE_SEARCH
@@ -112,7 +112,7 @@
 MODULES += MODULE_TENSORFLOW
 
 # ONNX integration
-#MODULES += MODULE_ONNX
+# MODULES += MODULE_ONNX
 
 # define variables for the makefiles
 $(foreach module, $(MODULES), $(eval $(module) = 1))
@@ -124,11 +124,8 @@
 TOOLS += FeatureExtraction
 TOOLS += FeatureStatistics
 TOOLS += Fsa
-<<<<<<< HEAD
-=======
 TOOLS += LibRASR
 TOOLS += Lm
->>>>>>> f4ed97e5
 TOOLS += SpeechRecognizer
 TOOLS += Xml
 TOOLS += LibRASR

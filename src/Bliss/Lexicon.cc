/** Copyright 2020 RWTH Aachen University. All rights reserved.
 *
 *  Licensed under the RWTH ASR License (the "License");
 *  you may not use this file except in compliance with the License.
 *  You may obtain a copy of the License at
 *
 *      http://www.hltpr.rwth-aachen.de/rwth-asr/rwth-asr-license.html
 *
 *  Unless required by applicable law or agreed to in writing, software
 *  distributed under the License is distributed on an "AS IS" BASIS,
 *  WITHOUT WARRANTIES OR CONDITIONS OF ANY KIND, either express or implied.
 *  See the License for the specific language governing permissions and
 *  limitations under the License.
 */
// $Id$

#include <unordered_map>

#include <Core/MD5.hh>
#include <Core/Utility.hh>
#include <Fsa/AlphabetUtility.hh>
#include "Fsa.hh"
#include "Lexicon.hh"
#include "LexiconParser.hh"

using namespace Bliss;
using namespace Core;
using Core::tie;

// ===========================================================================
Lemma::Lemma()
        : Token(),
          pronunciations_(0) {}

Lemma::~Lemma() {}

void Lemma::setName(Symbol symbol) {
    setSymbol(symbol);
}

u32 Lemma::nPronunciations() const {
    u32 result = 0;
    for (PronunciationIterator pi(pronunciations_); pi != PronunciationIterator(0); ++pi)
        ++result;
    return result;
}

bool Lemma::hasPronunciation(const Pronunciation* pron) const {
    for (PronunciationIterator pi(pronunciations_); pi != PronunciationIterator(0); ++pi)
        if (pi->pronunciation() == pron)
            return true;
    return false;
}

// ===========================================================================
Pronunciation::Pronunciation(const Phoneme::Id* _phonemes)
        : lemmas_(0), phonemes_(_phonemes) {}

Pronunciation::~Pronunciation() {}

u32 Pronunciation::length() const {
    u32 result = 0;
    for (const Phoneme::Id* ph = phonemes_; *ph != Phoneme::term; ++ph)
        ++result;
    return result;
}

u32 Pronunciation::Hash::operator()(const Phoneme::Id* phs) const {
    u32 result = 0;
    for (const Phoneme::Id* ph = phs; *ph != Phoneme::term; ++ph)
        result = (result << 5 | result >> 27) ^ u32(*ph);
    return result;
}

u32 Pronunciation::Hash::operator()(const Pronunciation* pr) const {
    return operator()(pr->phonemes_);
}

bool Pronunciation::Equality::operator()(const Phoneme::Id* ll, const Phoneme::Id* rr) const {
    if (ll == rr)
        return true;
    while (*ll != Phoneme::term)
        if (*ll++ != *rr++)
            return false;
    return (*ll == *rr);
}

bool Pronunciation::Equality::operator()(const Pronunciation* l, const Pronunciation* r) const {
    return operator()(l->phonemes_, r->phonemes_);
}

u32 Pronunciation::nLemmas() const {
    u32 result = 0;
    for (LemmaIterator pi(lemmas_); pi != LemmaIterator(0); ++pi)
        ++result;
    return result;
}

std::string Pronunciation::format(Core::Ref<const PhonemeInventory> phonemeInventory) const {
    require(phonemeInventory);
    std::string result;
    for (const Phoneme::Id* i = phonemes_; *i != Phoneme::term; ++i) {
        if (i != phonemes_)
            result += utf8::blank;
        result.append(phonemeInventory->phoneme(*i)->symbol());
    }
    return result;
}

// ===========================================================================
ParameterString Lexicon::paramFilename("file", "name of lexicon file to load");

struct Lexicon::Internal {
    // FSA adaptors
    Core::WeakRef<const LemmaAlphabet>              lemmaAlphabet_;
    Core::WeakRef<const LemmaPronunciationAlphabet> lemmaPronunciationAlphabet_;
    Core::WeakRef<const LetterAlphabet>             letterAlphabet_;
    Core::WeakRef<const SyntacticTokenAlphabet>     syntacticTokenAlphabet_;
    Core::WeakRef<const EvaluationTokenAlphabet>    evaluationTokenAlphabet_;

    // construction helpers
    struct PronunciationSuffix;
    class PronunciationSuffixMap;
};

Lexicon::Lexicon(const Configuration& c)
        : Component(c),
          symbolSequences_(symbols_),
          internal_(0) {
    internal_ = new Internal;
}

Lexicon::~Lexicon() {
    for (PronunciationList::const_iterator p = pronunciations_.begin(); p != pronunciations_.end(); ++p)
        delete *p;
    delete internal_;
}

const Core::Choice Lexicon::lexiconTypeChoice(
        "vocab-txt", vocabTxtLexicon,
        "vocab-text", vocabTxtLexicon,
        "xml", xmlLexicon,
        Core::Choice::endMark());

const Core::ParameterChoice Lexicon::paramLexiconType(
        "type", &Lexicon::lexiconTypeChoice, "type of the lexicon file", xmlLexicon);

void Lexicon::load(const std::string& filename) {
<<<<<<< HEAD
    Core::MD5 md5;
    if (md5.updateFromFile(filename)) {
        dependency_.setValue(md5);
    }
    else {
        warning("could not derive md5 sum from file '%s'", filename.c_str());
    }

    log("reading lexicon from file") << " \"" << filename << "\" ...";
=======
    Core::MD5   md5;
    std::string strippedFilename = Core::FormatSet::stripQualifier(filename);
    if (md5.updateFromFile(strippedFilename)) {
        dependency_.setValue(md5);
    }
    else {
        warning("Could not derive md5 sum from file '%s'", strippedFilename.c_str());
    }

    log("Reading lexicon from file") << " \"" << strippedFilename << "\" ...";
>>>>>>> 0e159e5e
    if (!formats().read(filename, *this)) {
        error("Error while reading lexicon file.");
    }
    log("dependency value: ") << dependency_.value();
}

LexiconRef Lexicon::create(const Configuration& c) {
    auto result = Core::ref(new Lexicon(c));
    result->load(paramFilename(c));
    if (result->hasFatalErrors()) {
        return LexiconRef();
    }
    result->logStatistics();
    return result;
}

Lemma* Lexicon::newLemma() {
    Lemma* lemma = new Lemma;
    lemmas_.insert(lemma);
    return lemma;
}

Lemma* Lexicon::newLemma(const std::string& name) {
    require(isWhitespaceNormalized(name));
    require(!lemmas_[name]);
    Lemma* lemma = new Lemma;
    lemma->setName(symbols_[name]);
    lemmas_.add(lemma);
    return lemma;
}

void Lexicon::setOrthographicForms(Lemma* lemma, const std::vector<std::string>& orths) {
    require(lemma);
    for (std::vector<std::string>::const_iterator orth = orths.begin(); orth != orths.end(); ++orth) {
        require(isWhitespaceNormalized(*orth));
        const char *cc, *nc;
        for (cc = nc = orth->c_str(); *cc; cc = nc) {
            do
                ++nc;
            while (*nc && utf8::byteType(*nc) == utf8::multiByteTail);
            letter(std::string(cc, nc));
        }
    }
    lemma->setOrthographicForms(symbolSequences_.add(orths));
}

void Lexicon::setDefaultLemmaName(Lemma* lemma) {
    require(lemma);
    require(!lemma->hasName());
    require(lemma->nOrthographicForms());

    std::string name = lemma->preferredOrthographicForm();
    for (u32 i = 0; lemmas_[name];)
        name = Core::form("%s [%d]", lemma->preferredOrthographicForm().str(), ++i);

    verify(isWhitespaceNormalized(name));
    lemma->setName(symbols_[name]);
    lemmas_.link(lemma->name(), lemma);
}

const Letter* Lexicon::letter(const std::string& letter) const {
    Token* token = letters_[letter.c_str()];
    if (!token) {
        require(utf8::length(letter.c_str()) == 1);
        token = new Letter((*const_cast<SymbolSet*>(&symbols_))[letter]);
        const_cast<TokenInventory*>(&letters_)->add(token);
    }
    return static_cast<Letter*>(token);
}

void Lexicon::setPhonemeInventory(Core::Ref<const PhonemeInventory> pi) {
    require(!phonemeInventory_);  // changing it could invalidate all pronunciaitions
    phonemeInventory_ = pi;
}

Pronunciation* Lexicon::getOrCreatePronunciation(const std::vector<Phoneme::Id>& phonemes) {
    require(phonemes.size() >= 1 && phonemes.back() == Phoneme::term);
    Pronunciation*                   pron = new Pronunciation(&*(phonemes.begin()));
    PronunciationMap::const_iterator it;
    bool                             isNew;
    tie(it, isNew) = pronunciationMap_.insert(pron);
    if (isNew) {
        phon_.start();
        for (std::vector<Phoneme::Id>::const_iterator i = phonemes.begin();
             i != phonemes.end(); ++i)
            phon_.grow(*i);
        pron->phonemes_ = phon_.currentBegin();
        verify(phon_.currentEnd()[-1] == Phoneme::term);
        phon_.finish();
        pronunciations_.push_back(pron);
    }
    else {
        delete pron;
        pron = *it;
    }
    return pron;
}

void Lexicon::parsePronunciation(const std::string& phonStr, std::vector<Phoneme::Id>& phonemes) const {
    require(phonemeInventory());
    const Phoneme*         phoneme;
    std::string::size_type i, j;
    i = phonStr.find_first_not_of(utf8::whitespace);
    while (i != std::string::npos) {
        j = phonStr.find_first_of(utf8::whitespace, i);
        if (j == std::string::npos)
            j = phonStr.length();
        if ((phoneme = phonemeInventory()->phoneme(phonStr.substr(i, j - i)))) {
            phonemes.push_back(phoneme->id());
        }
        else {
            error("ignoring unknown phoneme \"%s\"",
                  phonStr.substr(i, j - i).c_str());
        }
        i = phonStr.find_first_not_of(utf8::whitespace, j);
    }
}

Pronunciation* Lexicon::getPronunciation(const std::string& phon) {
    require(phonemeInventory());
    std::vector<Phoneme::Id> phonemes;
    parsePronunciation(phon, phonemes);
    phonemes.push_back(Phoneme::term);
    Pronunciation* pron = getOrCreatePronunciation(phonemes);
    return pron;
}

void Lexicon::addPronunciation(Lemma* lemma, Pronunciation* pron, f32 weight) {
    require(lemma);
    require(pron);
    require(weight >= 0.0);
    require(!lemma->hasPronunciation(pron));

    LemmaPronunciation* lp = lemmaPronunciations_.add(LemmaPronunciation(lemmaPronunciationsByIndex_.size()));
    lemmaPronunciationsByIndex_.push_back(lp);
    lp->lemma_             = lemma;
    lp->nextForThisLemma_  = lemma->pronunciations_;
    lemma->pronunciations_ = lp;

    lp->pronunciation_            = pron;
    lp->nextForThisPronunciation_ = pron->lemmas_;
    pron->lemmas_                 = lp;

    lp->score_ = -(::log(weight));
}

void Lexicon::normalizePronunciationWeights(Lemma* lemma) {
    if (lemma->nPronunciations() == 0)
        return;
    f32 sum = 0.0;
    for (LemmaPronunciation* lp = lemma->pronunciations_; lp; lp = lp->nextForThisLemma_)
        sum += lp->pronunciationProbability();
    if (sum <= 0.0) {
        error("pronunciation probabilities for lemma %s cannot be normalized: sum of weights is %f",
              lemma->preferredOrthographicForm().str(), sum);
        return;
    }
    for (LemmaPronunciation* lp = lemma->pronunciations_; lp; lp = lp->nextForThisLemma_)
        lp->setPronunciationProbability(lp->pronunciationProbability() / sum);
}

SyntacticToken* Lexicon::getOrCreateSyntacticToken(Symbol synt) {
    Token* token = syntacticTokens_[synt];
    if (!token) {
        token = new SyntacticToken(synt);
        syntacticTokens_.add(token);
    }
    return static_cast<SyntacticToken*>(token);
}

void Lexicon::setSyntacticTokenSequence(Lemma* lemma, const std::vector<std::string>& synt) {
    require(lemma);
    synts_.start();
    for (std::vector<std::string>::const_iterator i = synt.begin(); i != synt.end(); ++i) {
        SyntacticToken* token = getOrCreateSyntacticToken(symbols_[*i]);
        synts_.grow(token);
        token->addLemma(lemma);
    }
    SyntacticTokenSequence tokenSequence(synts_.currentBegin(), synts_.currentEnd());
    synts_.finish();
    lemma->setSyntacticTokenSequence(tokenSequence);
}

void Lexicon::setDefaultSyntacticToken(Lemma* lemma) {
    require(lemma);
    require(lemma->nOrthographicForms());
    SyntacticToken* token = getOrCreateSyntacticToken(lemma->preferredOrthographicForm());
    token->addLemma(lemma);
    const SyntacticToken** tp = synts_.add(token);
    SyntacticTokenSequence tokenSequence(tp, tp + 1);
    lemma->setSyntacticTokenSequence(tokenSequence);
}

EvaluationToken* Lexicon::getOrCreateEvaluationToken(Symbol eval) {
    Token* token = evaluationTokens_[eval];
    if (!token) {
        token = new EvaluationToken(eval);
        evaluationTokens_.add(token);
    }
    return static_cast<EvaluationToken*>(token);
}

void Lexicon::addEvaluationTokenSequence(Lemma* lemma, const std::vector<std::string>& eval) {
    require(lemma);
    evals_.start();
    for (std::vector<std::string>::const_iterator i = eval.begin(); i != eval.end(); ++i) {
        EvaluationToken* token = getOrCreateEvaluationToken(symbols_[*i]);
        evals_.grow(token);
    }
    EvaluationTokenSequence tokenSequence(evals_.currentBegin(), evals_.currentEnd());
    evals_.finish();
    lemma->addEvaluationTokenSequence(tokenSequence);
}

void Lexicon::setDefaultEvaluationToken(Lemma* lemma) {
    require(lemma);
    require(lemma->nOrthographicForms());
    require(!lemma->nEvaluationTokenSequences());
    EvaluationToken*        token = getOrCreateEvaluationToken(lemma->preferredOrthographicForm());
    const EvaluationToken** tp    = evals_.add(token);
    EvaluationTokenSequence tokenSequence(tp, tp + 1);
    lemma->addEvaluationTokenSequence(tokenSequence);
}

void Lexicon::defineSpecialLemma(const std::string& name, Lemma* lemma) {
    require(!specialLemma(name));
    require(lemma);
    specialLemmas_[name] = lemma;
}

const Lemma* Lexicon::specialLemma(const std::string& name) const {
    LemmaMap::const_iterator i = specialLemmas_.find(name);
    return (i == specialLemmas_.end()) ? 0 : i->second;
}

void Lexicon::writeXml(Core::XmlWriter& os) const {
    os << Core::XmlOpen("lexicon");
    if (phonemeInventory())
        phonemeInventory()->writeXml(os);
    LemmaIterator l, l_end;
    for (tie(l, l_end) = lemmas(); l != l_end; ++l) {
        const Lemma* lemma(*l);

        std::string specialName = "";
        for (LemmaMap::const_iterator i = specialLemmas_.begin();
             i != specialLemmas_.end(); ++i) {
            if (i->second->id() == lemma->id())
                specialName = i->first;
        }
        if (specialName.length() == 0)
            os << Core::XmlOpen("lemma");
        else
            os << Core::XmlOpen("lemma") + Core::XmlAttribute("special", specialName);

        const OrthographicFormList& ol(lemma->orthographicForms());
        for (OrthographicFormList::Iterator o = ol.begin(); o != ol.end(); ++o) {
            if (o->length())
                os << Core::XmlFull("orth", *o);
            else
                os << Core::XmlEmpty("orth");
        }

        Lemma::PronunciationIterator p, p_end;
        for (tie(p, p_end) = lemma->pronunciations(); p != p_end; ++p) {
            os << Core::XmlFull("phon", p->pronunciation()->format(phonemeInventory())) + Core::XmlAttribute("weight", p->pronunciationProbability());
        }

        const SyntacticTokenSequence& sts(lemma->syntacticTokenSequence());
        if (sts.size()) {
            os << Core::XmlOpen("synt");
            for (SyntacticTokenSequence::Iterator st = sts.begin(); st != sts.end(); ++st) {
                os << Core::XmlFull("tok", (*st)->symbol());
            }
            os << Core::XmlClose("synt");
        }
        else {
            os << Core::XmlEmpty("synt");
        }

        Lemma::EvaluationTokenSequenceIterator e, e_end;
        for (tie(e, e_end) = lemma->evaluationTokenSequences(); e != e_end; ++e) {
            if (e->size()) {
                os << Core::XmlOpen("eval");
                for (EvaluationTokenSequence::Iterator et = e->begin(); et != e->end(); ++et) {
                    os << Core::XmlFull("tok", (*et)->symbol());
                }
                os << Core::XmlClose("eval");
            }
            else {
                os << Core::XmlEmpty("eval");
            }
        }

        os << Core::XmlClose("lemma");
    }
    os << Core::XmlClose("lexicon");
}

// ===========================================================================
void Lexicon::logStatistics() const {
    Message msg(log("statistics:"));
    msg << "\nnumber of phonemes:                    " << ((phonemeInventory()) ? phonemeInventory()->nPhonemes() : 0)
        << "\nnumber of lemmas:                      " << nLemmas()
        << "\nnumber of lemma pronunciations:        " << nLemmaPronunciations()
        << "\nnumber of distinct pronunciations:     " << nPronunciations()
        << "\nnumber of distinct syntactic tokens:   " << nSyntacticTokens()
        << "\nnumber of distinct evaluation tokens:  " << nEvaluationTokens();

    PronunciationIterator p, p_end;
    u32                   nPhonemes = 0;
    for (tie(p, p_end) = pronunciations(); p != p_end; ++p)
        nPhonemes += (*p)->length();
    msg << "\naverage number of phonemes per pronunciation: " << f32(nPhonemes) / nPronunciations();
}

// ===========================================================================
Core::Ref<const LemmaAlphabet> Lexicon::lemmaAlphabet() const {
    Core::Ref<const LemmaAlphabet> result;
    if (internal_->lemmaAlphabet_)
        result = internal_->lemmaAlphabet_;
    else
        internal_->lemmaAlphabet_ = result = Core::ref(new LemmaAlphabet(LexiconRef(this)));
    return result;
}

Core::Ref<const LemmaPronunciationAlphabet> Lexicon::lemmaPronunciationAlphabet() const {
    Core::Ref<const LemmaPronunciationAlphabet> result;
    if (internal_->lemmaPronunciationAlphabet_)
        result = internal_->lemmaPronunciationAlphabet_;
    else
        internal_->lemmaPronunciationAlphabet_ = result = Core::ref(new LemmaPronunciationAlphabet(LexiconRef(this)));
    return result;
}

Core::Ref<const SyntacticTokenAlphabet> Lexicon::syntacticTokenAlphabet() const {
    Core::Ref<const SyntacticTokenAlphabet> result;
    if (internal_->syntacticTokenAlphabet_)
        result = internal_->syntacticTokenAlphabet_;
    else
        internal_->syntacticTokenAlphabet_ = result = Core::ref(new SyntacticTokenAlphabet(ref(this)));
    return result;
}

Core::Ref<const EvaluationTokenAlphabet> Lexicon::evaluationTokenAlphabet() const {
    Core::Ref<const EvaluationTokenAlphabet> result;
    if (internal_->evaluationTokenAlphabet_)
        result = internal_->evaluationTokenAlphabet_;
    else
        internal_->evaluationTokenAlphabet_ = result = Core::ref(new EvaluationTokenAlphabet(ref(this)));
    return result;
}

Core::Ref<const LetterAlphabet> Lexicon::letterAlphabet() const {
    Core::Ref<const LetterAlphabet> result;
    if (internal_->letterAlphabet_)
        result = internal_->letterAlphabet_;
    else
        internal_->letterAlphabet_ = result = Core::ref(new LetterAlphabet(ref(this)));
    return result;
}

/**
 * lemma-to-orthography transducer properties:
 * - the lemma label is the first input symbol
 * - output labels are (Unicode) letters
 * If @c shallIncludeVariants is true, all orthographic forms are
 * included.  Otherwise only the preferred (first) orthographic form
 * of each lemma is included.
 */
Core::Ref<Fsa::Automaton> Lexicon::createLemmaToOrthographyTransducer(
        bool shallIncludeVariants, bool onlyWithEvalToken) const {
    Fsa::StaticAutomaton* result = new Fsa::StaticAutomaton;
    result->setType(Fsa::TypeTransducer);
    result->setSemiring(Fsa::TropicalSemiring);
    result->setInputAlphabet(lemmaAlphabet());
    result->setOutputAlphabet(letterAlphabet());

    Fsa::State* initial = result->newState();
    result->setInitialStateId(initial->id());
    result->setStateFinal(initial);
    Fsa::Weight one = Fsa::Weight(result->semiring()->one());
    for (LemmaIterator lemma = lemmas().first; lemma != lemmas().second; ++lemma) {
        const OrthographicFormList&    forms((*lemma)->orthographicForms());
        OrthographicFormList::Iterator orth     = forms.begin();
        OrthographicFormList::Iterator orth_end = (shallIncludeVariants) ? forms.end() : (forms.begin() + 1);
        if (onlyWithEvalToken &&
            ((*lemma)->evaluationTokenSequences().first == (*lemma)->evaluationTokenSequences().second ||
             ((*lemma)->evaluationTokenSequences().second == (*lemma)->evaluationTokenSequences().first + 1 && (*lemma)->evaluationTokenSequences().first->isEpsilon()))) {
            initial->newArc(initial->id(), one, (*lemma)->id(), Fsa::Epsilon);
        }
        else {
            for (; orth != orth_end; ++orth) {
                if (orth->length() > 0) {
                    Fsa::State* from = initial;
                    const char *cc, *nc;
                    for (cc = nc = orth->str(); *cc; cc = nc) {
                        do
                            ++nc;
                        while (*nc && utf8::byteType(*nc) == utf8::multiByteTail);
                        Fsa::State*  to  = (*nc) ? result->newState() : initial;
                        Fsa::LabelId in  = (from == initial) ? (*lemma)->id() : Fsa::Epsilon;
                        Fsa::LabelId out = letter(std::string(cc, nc))->id();
                        from->newArc(to->id(), one, in, out);
                        from = to;
                    }
                }
                else {
                    initial->newArc(initial->id(), one, (*lemma)->id(), Fsa::Epsilon);
                }
            }
        }
    }
    result->normalize();
    result->setProperties(Fsa::PropertyAcyclic | Fsa::PropertyLinear, 0);
    return Core::ref(result);
}

// ---------------------------------------------------------------------------
struct Lexicon::Internal::PronunciationSuffix {
    const Phoneme::Id* phonemes;
    u32                homophoneIndex;

    struct Hash : Pronunciation::Hash {
        size_t operator()(const PronunciationSuffix& ps) const {
            return (size_t(Pronunciation::Hash::operator()(ps.phonemes)) << 2) ^ size_t(ps.homophoneIndex);
        }
    };
    struct Equality : Pronunciation::Equality {
        bool operator()(const PronunciationSuffix& ll, const PronunciationSuffix& rr) const {
            return Pronunciation::Equality::operator()(ll.phonemes, rr.phonemes) && (ll.homophoneIndex == rr.homophoneIndex);
        }
    };
};

class Lexicon::Internal::PronunciationSuffixMap : public std::unordered_map<PronunciationSuffix,
                                                                            Fsa::StateId,
                                                                            PronunciationSuffix::Hash,
                                                                            PronunciationSuffix::Equality> {
public:
    Fsa::StateId lookup(const PronunciationSuffix& ps) {
        const_iterator ii = find(ps);
        if (ii == end())
            return Fsa::InvalidStateId;
        return ii->second;
    }
    void add(const PronunciationSuffix& ps, Fsa::StateId si) {
        insert(std::make_pair(ps, si));
    }
};

Core::Ref<PhonemeToLemmaPronunciationTransducer>
        Lexicon::createPhonemeToLemmaPronunciationTransducer(bool shallDisambiguate) const {
    return createPhonemeToLemmaPronunciationTransducer(phonemeInventory()->phonemeAlphabet()->nDisambiguators(), shallDisambiguate, false);
}

Core::Ref<PhonemeToLemmaPronunciationTransducer>
        Lexicon::createPhonemeToLemmaPronunciationTransducer(size_t nDisambiguators, bool shallDisambiguate, bool markInitialPhonesAndSilence) const {
    Core::Ref<const PhonemeAlphabet>            pi = phonemeInventory()->phonemeAlphabet();
    Core::Ref<const LemmaPronunciationAlphabet> li = lemmaPronunciationAlphabet();

    Core::Ref<PhonemeToLemmaPronunciationTransducer> result = Core::ref(new PhonemeToLemmaPronunciationTransducer);
    result->setType(Fsa::TypeTransducer);
    result->setSemiring(Fsa::TropicalSemiring);
    result->setInputAlphabet(pi);
    result->setOutputAlphabet(li);

    Fsa::State* initial = result->newState();
    result->setInitialStateId(initial->id());
    result->setStateFinal(initial);
    Fsa::Weight                      weight = result->semiring()->one();
    Internal::PronunciationSuffixMap suffixState;
    Internal::PronunciationSuffix    suffix;
    for (PronunciationIterator pron = pronunciations().first; pron != pronunciations().second; ++pron) {
        suffix.homophoneIndex = 0;
        for (Pronunciation::LemmaIterator l = (*pron)->lemmas().first; l != (*pron)->lemmas().second; ++l) {
            const LemmaPronunciation* lp  = l;
            Fsa::LabelId              out = lp->id();
            if ((*pron)->phonemes()[0] != Phoneme::term) {
                Fsa::State* from = initial;
                Fsa::State* next = from;
                for (suffix.phonemes = (*pron)->phonemes(); next && *suffix.phonemes != Phoneme::term;) {
                    Fsa::LabelId in = *suffix.phonemes++;
                    Fsa::StateId to = suffixState.lookup(suffix);
                    if (to == Fsa::InvalidStateId) {
                        next = result->newState();
                        if (*suffix.phonemes == Phoneme::term) {
                            next->newArc(initial->id(), weight, pi->disambiguator(suffix.homophoneIndex), Fsa::Epsilon);
                        }
                        to = next->id();
                        suffixState.add(suffix, to);
                    }
                    else {
                        next = 0;
                    }
                    from->newArc(to, weight, in, out);
                    from = next;
                    out  = Fsa::Epsilon;
                }
            }
            else {
                warning("empty pronunciation of lemma '%s' added to transducer (may not be determinizable?)",
                        l->lemma()->name().str());
                initial->newArc(initial->id(), weight, pi->disambiguator(suffix.homophoneIndex), out);
            }
            if (shallDisambiguate)
                suffix.homophoneIndex += 1;
        }
    }
    Fsa::LabelId nLexiconDisambiguators = pi->nDisambiguators();
    for (size_t d = 0; d < nDisambiguators; ++d)
        initial->newArc(initial->id(), weight, pi->disambiguator(nLexiconDisambiguators + d), li->disambiguator(d));
    if (markInitialPhonesAndSilence) {
        Fsa::LabelId initialPhoneAndSilenceOffset = Fsa::count(pi).maxLabelId_ + 1;
        for (Fsa::State::iterator a = initial->begin(); a != initial->end(); ++a)
            if ((a->input_ >= Fsa::FirstLabelId) && !pi->isDisambiguator(a->input_))
                a->input_ += initialPhoneAndSilenceOffset;
    }
    result->normalize();
    result->setProperties(Fsa::PropertyAcyclic | Fsa::PropertyLinear, 0);
    return result;
}

/**
 * - disambiguator(1) between empty-pronunciation and corresponding non-empy-pronuncaition
 * - disambiguator(0) else
 **/
Core::Ref<PhonemeToLemmaPronunciationTransducer>
        Lexicon::createPhonemeToLemmaPronunciationAndStickPunctuationTransducer() const {
    Core::Ref<const PhonemeAlphabet>            pi = phonemeInventory()->phonemeAlphabet();
    Core::Ref<const LemmaPronunciationAlphabet> li = lemmaPronunciationAlphabet();

    Core::Ref<PhonemeToLemmaPronunciationTransducer> result = Core::ref(new PhonemeToLemmaPronunciationTransducer);
    result->setType(Fsa::TypeTransducer);
    result->setSemiring(Fsa::TropicalSemiring);
    result->setInputAlphabet(pi);
    result->setOutputAlphabet(li);

    Fsa::State* initial = result->newState();
    result->setInitialStateId(initial->id());
    Fsa::Weight                      weight = result->semiring()->one();
    Internal::PronunciationSuffixMap suffixState;
    Internal::PronunciationSuffix    suffix;
    Fsa::LabelId                     disambig0Id = pi->disambiguator(0);
    Fsa::LabelId                     disambig1Id = pi->disambiguator(1);

    Fsa::State* prePunctuation  = result->newState();
    Fsa::State* postPunctuation = result->newState();

    Fsa::State* loop = result->newState();
    result->setStateFinal(loop);
    initial->newArc(loop->id(), weight, Fsa::Epsilon, Fsa::Epsilon);
    initial->newArc(prePunctuation->id(), weight, Fsa::Epsilon, Fsa::Epsilon);

    for (PronunciationIterator pron = pronunciations().first; pron != pronunciations().second; ++pron) {
        suffix.homophoneIndex = 0;
        for (Pronunciation::LemmaIterator l = (*pron)->lemmas().first; l != (*pron)->lemmas().second; ++l) {
            const LemmaPronunciation* lp  = l;
            Fsa::LabelId              out = lp->id();
            if ((*pron)->phonemes()[0] != Phoneme::term) {
                Fsa::State* from = loop;
                Fsa::State* next = from;
                for (suffix.phonemes = (*pron)->phonemes(); next && *suffix.phonemes != Phoneme::term;) {
                    Fsa::LabelId in = *suffix.phonemes++;
                    Fsa::StateId to = suffixState.lookup(suffix);
                    if (to == Fsa::InvalidStateId) {
                        next = result->newState();
                        if (*suffix.phonemes == Phoneme::term) {
                            next->newArc(loop->id(), weight, disambig0Id, Fsa::Epsilon);
                            next->newArc(postPunctuation->id(), weight, disambig1Id, Fsa::Epsilon);
                        }
                        to = next->id();
                        suffixState.add(suffix, to);
                    }
                    else {
                        next = 0;
                    }
                    from->newArc(to, weight, in, out);
                    from = next;
                    out  = Fsa::Epsilon;
                }
            }
            else {
                log("Lemma \"%s\" has empty pronunciation; assume punctuation mark",
                    l->lemma()->name().str());
                postPunctuation->newArc(loop->id(), weight, disambig0Id, out);
                postPunctuation->newArc(prePunctuation->id(), weight, disambig0Id, out);
                prePunctuation->newArc(loop->id(), weight, disambig1Id, out);
            }
        }
    }
    result->normalize();
    result->setProperties(Fsa::PropertyAcyclic | Fsa::PropertyLinear, 0);
    return result;
}

// ---------------------------------------------------------------------------
Core::Ref<LemmaPronunciationToLemmaTransducer> Lexicon::createLemmaPronunciationToLemmaTransducer(u32 nDisambiguators) const {
    Core::Ref<const LemmaPronunciationAlphabet> lpa    = lemmaPronunciationAlphabet();
    Core::Ref<const LemmaAlphabet>              li     = lemmaAlphabet();
    LemmaPronunciationToLemmaTransducer*        result = new LemmaPronunciationToLemmaTransducer;
    result->setType(Fsa::TypeTransducer);
    result->setSemiring(Fsa::TropicalSemiring);
    result->setInputAlphabet(lpa);
    result->setOutputAlphabet(lemmaAlphabet());

    Fsa::State* state = result->newState();
    result->setInitialStateId(state->id());
    result->setStateFinal(state);
    for (LemmaPronunciationList::const_iterator lp = lemmaPronunciationsByIndex_.begin(); lp != lemmaPronunciationsByIndex_.end(); ++lp) {
        state->newArc(state->id(), Fsa::Weight((*lp)->pronunciationScore()),
                      lpa->index(*lp), (*lp)->lemma()->id());
    }
    for (u32 l = 0; l < nDisambiguators; ++l)
        state->newArc(state->id(), result->semiring()->one(), lpa->disambiguator(l), li->disambiguator(l));
    result->normalize();
    result->setProperties(Fsa::PropertyAcyclic | Fsa::PropertyLinear, 0);
    return Core::ref(result);
}

// ---------------------------------------------------------------------------
Core::Ref<LemmaToSyntacticTokenTransducer> Lexicon::createLemmaToSyntacticTokenTransducer(
        bool useEmptySyntacticTokenSequences, size_t nDisambiguators) const {
    Core::Ref<const LemmaAlphabet>          li = lemmaAlphabet();
    Core::Ref<const SyntacticTokenAlphabet> si = syntacticTokenAlphabet();

    LemmaToSyntacticTokenTransducer* result = new LemmaToSyntacticTokenTransducer;
    result->setType(Fsa::TypeTransducer);
    result->setSemiring(Fsa::TropicalSemiring);
    result->setInputAlphabet(li);
    result->setOutputAlphabet(si);

    Fsa::State* initial = result->newState();
    result->setInitialStateId(initial->id());
    result->setStateFinal(initial);
    for (LemmaIterator l = lemmas().first; l != lemmas().second; ++l) {
        const SyntacticTokenSequence& tokens = (*l)->syntacticTokenSequence();
        if (useEmptySyntacticTokenSequences && tokens.isEpsilon()) {
            initial->newArc(initial->id(), result->semiring()->one(), li->index(*l), Fsa::Epsilon);
        }
        else {
            Fsa::State* from = initial;
            for (u32 i = 0; i < tokens.length(); ++i) {
                Fsa::State*  to = (i < tokens.length() - 1) ? result->newState() : initial;
                Fsa::LabelId in = (i == 0) ? li->index(*l) : Fsa::Epsilon;
                from->newArc(to->id(),
                             Fsa::Weight(tokens[i]->classEmissionScore()),
                             in, si->index(tokens[i]));
                from = to;
            }
        }
    }
    for (size_t l = 0; l < nDisambiguators; ++l) {
        initial->newArc(initial->id(), result->semiring()->one(), li->disambiguator(l), si->disambiguator(l));
    }
    result->normalize();
    result->setProperties(Fsa::PropertyAcyclic | Fsa::PropertyLinear, 0);
    return Core::ref(result);
}

Core::Ref<LemmaToEvaluationTokenTransducer> Lexicon::createLemmaToEvaluationTokenTransducer(bool allowAlternatives) const {
    Core::Ref<const LemmaAlphabet>           li = lemmaAlphabet();
    Core::Ref<const EvaluationTokenAlphabet> ei = evaluationTokenAlphabet();

    LemmaToEvaluationTokenTransducer* result = new LemmaToEvaluationTokenTransducer;
    result->setType(Fsa::TypeTransducer);
    result->setSemiring(Fsa::TropicalSemiring);
    result->setInputAlphabet(li);
    result->setOutputAlphabet(ei);

    XmlWriter   o(std::cout);
    Fsa::State* initial = result->newState();
    result->setInitialStateId(initial->id());
    result->setStateFinal(initial);
    for (LemmaIterator l = lemmas().first; l != lemmas().second; ++l) {
        Lemma::EvaluationTokenSequenceIterator e, e_end;
        for (tie(e, e_end) = (*l)->evaluationTokenSequences(); e != e_end; ++e) {
            if (e->isEpsilon()) {
                initial->newArc(initial->id(), result->semiring()->one(), li->index(*l), Fsa::Epsilon);
            }
            else {
                Fsa::State* from = initial;
                for (u32 i = 0; i < e->length(); ++i) {
                    Fsa::State* to = (i < e->length() - 1) ? result->newState() : initial;
                    from->newArc(
                            to->id(),
                            result->semiring()->one(),
                            (i == 0) ? li->index(*l) : Fsa::Epsilon,
                            ei->index((*e)[i]));
                    from = to;
                }
            }
            if (!allowAlternatives)
                break;
        }
    }
    result->normalize();
    result->setProperties(Fsa::PropertyAcyclic | Fsa::PropertyLinear, 0);
    return Core::ref(result);
}

Core::Ref<LemmaToEvaluationTokenTransducer> Lexicon::createLemmaToPreferredEvaluationTokenSequenceTransducer() const {
    return createLemmaToEvaluationTokenTransducer(false);
}

template<>
class Core::NameHelper<Lexicon> {
public:
    operator std::string() const {
        return "Lexicon";
    }
    const char* c_str() const {
        return "Lexicon";
    }
};

template<>
class Core::NameHelper<Lexicon*> {
public:
    operator std::string() const {
        return "Lexicon*";
    }
    const char* c_str() const {
        return "Lexicon*";
    }
};

Core::FormatSet& Lexicon::formats() {
    if (!formats_) {
        formats_ = std::make_unique<Core::FormatSet>(Core::Configuration(Core::Application::us()->getConfiguration(), "lexicon-file-format-set"));
        formats_->registerFormat("xml", new XmlLexiconFormat(), true);
        formats_->registerFormat("vocab-text", new VocabTextLexiconFormat());
        formats_->registerFormat("vocab-txt", new VocabTextLexiconFormat());
    }
    return *formats_;
}<|MERGE_RESOLUTION|>--- conflicted
+++ resolved
@@ -146,17 +146,6 @@
         "type", &Lexicon::lexiconTypeChoice, "type of the lexicon file", xmlLexicon);
 
 void Lexicon::load(const std::string& filename) {
-<<<<<<< HEAD
-    Core::MD5 md5;
-    if (md5.updateFromFile(filename)) {
-        dependency_.setValue(md5);
-    }
-    else {
-        warning("could not derive md5 sum from file '%s'", filename.c_str());
-    }
-
-    log("reading lexicon from file") << " \"" << filename << "\" ...";
-=======
     Core::MD5   md5;
     std::string strippedFilename = Core::FormatSet::stripQualifier(filename);
     if (md5.updateFromFile(strippedFilename)) {
@@ -167,7 +156,6 @@
     }
 
     log("Reading lexicon from file") << " \"" << strippedFilename << "\" ...";
->>>>>>> 0e159e5e
     if (!formats().read(filename, *this)) {
         error("Error while reading lexicon file.");
     }

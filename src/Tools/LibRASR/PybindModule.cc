--- conflicted
+++ resolved
@@ -22,19 +22,6 @@
 
     py::class_<PyConfiguration> pyRasrConfig(m, "Configuration", baseConfigClass);
     pyRasrConfig.def(py::init<>());
-<<<<<<< HEAD
-    pyRasrConfig.def("set_from_file",
-                     (bool (Core::Configuration::*)(const std::string&))&Core::Configuration::setFromFile);
-
-    py::class_<AllophoneStateFsaBuilder> pyFsaBuilder(m, "AllophoneStateFsaBuilder");
-    pyFsaBuilder.def(py::init<const Core::Configuration&>());
-    pyFsaBuilder.def("build_by_orthography",
-                     &AllophoneStateFsaBuilder::buildByOrthography);
-    pyFsaBuilder.def("build_by_segment_name",
-                     &AllophoneStateFsaBuilder::buildBySegmentName);
-
-    bind_search_algorithm(m);
-=======
     pyRasrConfig.def("set_from_file", static_cast<bool (Core::Configuration::*)(const std::string&)>(&Core::Configuration::setFromFile));
 
     py::class_<AllophoneStateFsaBuilder> pyFsaBuilder(m, "AllophoneStateFsaBuilder");
@@ -43,5 +30,4 @@
     pyFsaBuilder.def("build_by_segment_name", &AllophoneStateFsaBuilder::buildBySegmentName);
 
     bindSearchAlgorithm(m);
->>>>>>> c717e336
 }
/** Copyright 2020 RWTH Aachen University. All rights reserved.
 *
 *  Licensed under the RWTH ASR License (the "License");
 *  you may not use this file except in compliance with the License.
 *  You may obtain a copy of the License at
 *
 *      http://www.hltpr.rwth-aachen.de/rwth-asr/rwth-asr-license.html
 *
 *  Unless required by applicable law or agreed to in writing, software
 *  distributed under the License is distributed on an "AS IS" BASIS,
 *  WITHOUT WARRANTIES OR CONDITIONS OF ANY KIND, either express or implied.
 *  See the License for the specific language governing permissions and
 *  limitations under the License.
 */
// $Id$

#ifndef _BLISS_LEXICONPARSER_HH
#define _BLISS_LEXICONPARSER_HH

#include <Core/Hash.hh>
#include <Core/XmlBuilder.hh>
#include "Lexicon.hh"

namespace Bliss {

class PhonemeInventoryElement : public Core::XmlBuilderElement<
                                        PhonemeInventory,
                                        Core::XmlRegularElement,
                                        Core::CreateUsingNew> {
    typedef Core::XmlBuilderElement<
            PhonemeInventory,
            Core::XmlRegularElement,
            Core::CreateUsingNew>
                                    Precursor;
    typedef PhonemeInventoryElement Self;

private:
    Phoneme* phoneme_;

    void startPhonemedef(const Core::XmlAttributes atts);
    void endPhonemedef();
    void phonemedefSymbol(const std::string&);
    void phonemedefVariation(const std::string&);

public:
    PhonemeInventoryElement(Core::XmlContext* _context, Handler _handler = 0);
    virtual void characters(const char*, int);
};

struct WeightedPhonemeString;
class PronunciationElement;
class LexiconElement;
class LexiconParser;
class TextLexiconParser;
class XmlLexiconParser;

class LexiconElement : public Core::XmlBuilderElement<
                               Lexicon,
                               Core::XmlRegularElement,
                               Core::CreateByContext> {
    friend class LexiconParser;
    friend class XmlLexiconParser;
    typedef Core::XmlBuilderElement<
            Lexicon,
            Core::XmlRegularElement,
            Core::CreateByContext>
                           Precursor;
    typedef LexiconElement Self;

private:
    static const Core::ParameterBool paramNormalizePronunciation;

    Lexicon*                 lexicon_;
    Core::StringHashSet      whitelist_;
    Lemma*                   lemma_;
    std::string              lemmaName_;
    std::string              specialLemmaName_;
    std::vector<std::string> orths_;
    std::vector<std::string> tokSeq_;

    void addPhonemeInventory(std::unique_ptr<PhonemeInventory>&);
    void startLemma(const Core::XmlAttributes atts);
    void addOrth(const std::string&);
    void addPhon(const WeightedPhonemeString&);
    void startTokSeq(const Core::XmlAttributes atts);
    void tok(const std::string&);
    void endTokSeq();
    void startSynt(const Core::XmlAttributes atts);
    void syntTok(const std::string&);
    void endSynt();
    void startEval(const Core::XmlAttributes atts);
    void evalTok(const std::string&);
    void endEval();
    void endLemma();
    bool isNormalizePronunciation_;

public:
    LexiconElement(Core::XmlContext*, CreationHandler, const Core::Configuration& c);
    virtual void characters(const char*, int) {};
<<<<<<< HEAD
};

/*
 * Base lexicon parser class
 */
class LexiconParser {
public:
    virtual ~LexiconParser() {}
    virtual bool     parseFile(const std::string& filename) = 0;
    virtual Lexicon* lexicon() const                        = 0;
=======
>>>>>>> 8c892b7d
};

/**
 * Parser for Bliss lexicon files.
 * This class implements parsing of the lexicon XML format
 * described in <a href="../../doc/Lexicon.pdf">Lexicon File
 * Format Reference</a>.  It is normally not used directly but
 * through Lexicon.
 */
class XmlLexiconParser : public virtual LexiconParser, public Core::XmlSchemaParser {
    typedef XmlLexiconParser Self;

private:
    Lexicon* lexicon_;
    Lexicon* pseudoCreateLexicon(Core::XmlAttributes) {
        return lexicon_;
    }
    void loadWhitelist(const Core::Configuration&, Core::StringHashSet&);

public:
    XmlLexiconParser(const Core::Configuration& c, Lexicon*);
    bool     parseFile(const std::string& filename) override;
    Lexicon* lexicon() const override {
        return lexicon_;
    }
};

/**
 * Parser for text lexicon files containing the vocab, so only the labels
 * This is meant for "lexicon-free" search
 * The .txt-file should contain one label per line
 */
class VocabTextLexiconParser : public LexiconParser {
private:
    Lexicon*          lexicon_;
    PhonemeInventory* phonemeInventory_;
    void              createPhoneme(const std::string& line);
    void              createLemmata();

public:
    VocabTextLexiconParser(Lexicon*);
    bool     parseFile(const std::string& filename) override;
    Lexicon* lexicon() const override {
        return lexicon_;
    }
};

}  // namespace Bliss

#endif  // _BLISS_LEXICONPARSER_HH<|MERGE_RESOLUTION|>--- conflicted
+++ resolved
@@ -97,19 +97,6 @@
 public:
     LexiconElement(Core::XmlContext*, CreationHandler, const Core::Configuration& c);
     virtual void characters(const char*, int) {};
-<<<<<<< HEAD
-};
-
-/*
- * Base lexicon parser class
- */
-class LexiconParser {
-public:
-    virtual ~LexiconParser() {}
-    virtual bool     parseFile(const std::string& filename) = 0;
-    virtual Lexicon* lexicon() const                        = 0;
-=======
->>>>>>> 8c892b7d
 };
 
 /**

/** Copyright 2020 RWTH Aachen University. All rights reserved.
 *
 *  Licensed under the RWTH ASR License (the "License");
 *  you may not use this file except in compliance with the License.
 *  You may obtain a copy of the License at
 *
 *      http://www.hltpr.rwth-aachen.de/rwth-asr/rwth-asr-license.html
 *
 *  Unless required by applicable law or agreed to in writing, software
 *  distributed under the License is distributed on an "AS IS" BASIS,
 *  WITHOUT WARRANTIES OR CONDITIONS OF ANY KIND, either express or implied.
 *  See the License for the specific language governing permissions and
 *  limitations under the License.
 */
#include "TreeBuilder.hh"

#include <algorithm>

#include <Am/AcousticModel.hh>
#include <Bliss/Lexicon.hh>
#include <Core/Configuration.hh>

#include "ArchiveIO.hh"
#include "Helpers.hh"
#include "PersistentStateTree.hh"
#include "StateTree.hh"
#include "Types.hh"

using namespace Search;

// -------------------- AbstractTreeBuilder --------------------

AbstractTreeBuilder::AbstractTreeBuilder(Core::Configuration          config,
                                         const Bliss::Lexicon&        lexicon,
                                         const Am::AcousticModel&     acousticModel,
                                         Search::PersistentStateTree& network)
        : Core::Component(config),
          lexicon_(lexicon),
          acousticModel_(acousticModel),
          network_(network) {
}

StateId AbstractTreeBuilder::createState(StateTree::StateDesc desc) {
    StateId ret                             = network_.structure.allocateTreeNode();
    network_.structure.state(ret).stateDesc = desc;
    return ret;
}

u32 AbstractTreeBuilder::createExit(PersistentStateTree::Exit exit) {
    ExitHash::iterator exitHashIt = exitHash_.find(exit);
    if (exitHashIt != exitHash_.end()) {
        return exitHashIt->second;
    }
    else {
        // Exit does not exist yet, add it
        network_.exits.push_back(exit);
        u32 exitIndex = network_.exits.size() - 1;
        exitHash_.insert(std::make_pair(exit, exitIndex));
        return exitIndex;
    }
}

// -------------------- MinimizedTreeBuilder --------------------

// TODO: Verify that pushed word-ends have the same transition penalty as the corresponding unpushed word-ends

const Core::ParameterInt MinimizedTreeBuilder::paramMinPhones(
        "min-phones",
        "minimum number of phones which are expanded without pushing the word ends",
        1);

const Core::ParameterBool MinimizedTreeBuilder::paramAddCiTransitions(
        "add-ci-transitions",
        "whether context-independent acoustic transitions should be inserted between words. Useful for non-fluid speech, specifically when the training data consistent of fluid speech",
        false);  // if this is false, then an additional special-root is used, which is followed only by non-words. it is labeled #|[sil] (where [sil] is the first special-phone)

const Core::ParameterBool MinimizedTreeBuilder::paramUseRootForCiExits(
        "use-root-for-ci-exits",
        "whether the root-node should be used as target for exits behind context-independent phones",
        true);

const Core::ParameterBool MinimizedTreeBuilder::paramForceExactWordEnds(
        "force-exact-word-ends",
        "",
        false);

const Core::ParameterBool MinimizedTreeBuilder::paramKeepRoots(
        "keep-roots",
        "keep roots as they were after initial building (i.e. don't minimize them). might become useful to insert new words on-the-fly in the future, or to have correct boundary-information right after decoding.",
        false);

const Core::ParameterBool MinimizedTreeBuilder::paramAllowCrossWordSkips(
        "allow-cross-word-skips",
        "add additional word labels to allow skips over word boundaries; equal skip penalties for all states are recommended",
        false);

const Core::ParameterBool MinimizedTreeBuilder::paramRepeatSilence(
        "repeat-silence",
        "repeat silence. this makes cross-word skipping consistent in forward/backward case, given that all forward/skip penalties are the same",
        false);

const Core::ParameterInt MinimizedTreeBuilder::paramMinimizeIterations(
        "minimization-iterations",
        "usually only the first 2 iterations show an effect",
        2);

MinimizedTreeBuilder::MinimizedTreeBuilder(Core::Configuration config, const Bliss::Lexicon& lexicon, const Am::AcousticModel& acousticModel, Search::PersistentStateTree& network, bool initialize)
        : AbstractTreeBuilder(config, lexicon, acousticModel, network),
          minPhones_(paramMinPhones(config)),
          addCiTransitions_(paramAddCiTransitions(config)),
          useRootForCiExits_(paramUseRootForCiExits(config)),
          forceExactWordEnds_(paramForceExactWordEnds(config)),
          keepRoots_(paramKeepRoots(config)),
          allowCrossWordSkips_(paramAllowCrossWordSkips(config)),
          repeatSilence_(paramRepeatSilence(config)),
          minimizeIterations_(paramMinimizeIterations(config)),
          reverse_(isBackwardRecognition(config)) {
    require(lexicon.specialLemma("silence") != nullptr);

    if (allowCrossWordSkips_) {
        Score skipPenalty    = acousticModel_.stateTransition(0)->operator[](Am::StateTransitionModel::skip);
        Score forwardPenalty = acousticModel_.stateTransition(0)->operator[](Am::StateTransitionModel::forward);
        for (u32 t = 0; t < acousticModel_.nStateTransitions(); ++t) {
            Score modelPenalty        = acousticModel_.stateTransition(t)->operator[](Am::StateTransitionModel::skip);
            Score modelForwardPenalty = acousticModel_.stateTransition(t)->operator[](Am::StateTransitionModel::forward);
            if (modelPenalty != skipPenalty)
                Core::Application::us()->warning() << "Inconsistency for forward/backward decoding: Transition model " << t
                                                   << ": skip penalty differs from previous value: " << modelPenalty
                                                   << " (previous value " << skipPenalty << ")";
            if (modelForwardPenalty != forwardPenalty)
                Core::Application::us()->warning() << "Inconsistency for forward/backward decoding: Transition model " << t
                                                   << ": forward penalty differs from previous value: " << modelForwardPenalty
                                                   << " (previous value " << forwardPenalty << ")";
        }
    }

    if (reverse_) {
        log() << "building backward network";
    }
    else {
        log() << "building forward network";
    }

    if (initialize) {
        verify(!network_.rootState);

        // Non-coarticulated root state
        network_.ciRootState = network_.rootState = createRoot(Bliss::Phoneme::term, Bliss::Phoneme::term, 0);
    }
}

std::unique_ptr<AbstractTreeBuilder> MinimizedTreeBuilder::newInstance(Core::Configuration config, const Bliss::Lexicon& lexicon, const Am::AcousticModel& acousticModel, Search::PersistentStateTree& network, bool initialize) {
    return std::unique_ptr<AbstractTreeBuilder>(new MinimizedTreeBuilder(config, lexicon, acousticModel, network, initialize));
}

void MinimizedTreeBuilder::build() {
    buildBody();

    buildFanInOutStructure();

    skipRootTransitions();

    for (u32 i = 0; i < minimizeIterations_; ++i) {
        minimize();
    }

    if (allowCrossWordSkips_) {
        addCrossWordSkips();
    }

    log() << "building ready";
}

void MinimizedTreeBuilder::printStats(std::string occasion) {
    log() << "stats " << occasion << ":";
    log() << "states: " << network_.structure.stateCount() << " exits: " << network_.exits.size();
    log() << "coarticulated roots: " << network_.coarticulatedRootStates.size() << " unpushed: " << network_.unpushedCoarticulatedRootStates.size();
    u32 roots = 0;
    for (std::set<StateId>::iterator it = network_.uncoarticulatedWordEndStates.begin(); it != network_.uncoarticulatedWordEndStates.end(); ++it) {
        if (network_.coarticulatedRootStates.count(*it)) {
            ++roots;
        }
    }
    log() << "number of uncoarticulated pushed word-end nodes: " << network_.uncoarticulatedWordEndStates.size() << " out of those are roots: " << roots;
}

std::string MinimizedTreeBuilder::describe(std::pair<Bliss::Phoneme::Id, Bliss::Phoneme::Id> desc) {
    std::ostringstream os;

    if (desc.first == Bliss::Phoneme::term) {
        os << "#";
    }
    else {
        os << lexicon_.phonemeInventory()->phoneme(desc.first)->symbol();
    }

    os << "<->";

    if (desc.second == Bliss::Phoneme::term) {
        os << "#";
    }
    else {
        os << lexicon_.phonemeInventory()->phoneme(desc.second)->symbol();
    }

    return os.str();
}

bool MinimizedTreeBuilder::isContextDependent(Bliss::Phoneme::Id phone) const {
    return acousticModel_.phonemeInventory()->phoneme(phone)->isContextDependent();
}

void MinimizedTreeBuilder::buildBody() {
    std::pair<Bliss::Lexicon::PronunciationIterator, Bliss::Lexicon::PronunciationIterator> prons = lexicon_.pronunciations();

    u32 coarticulatedInitial = 0, uncoarticulatedInitial = 0, coarticulatedFinal = 0, uncoarticulatedFinal = 0;

    // Collect initial/final phonemes
    for (Bliss::Lexicon::PronunciationIterator pronIt = prons.first; pronIt != prons.second; ++pronIt) {
        const Bliss::Pronunciation& pron(**pronIt);
        if (pron.length()) {
            Bliss::Phoneme::Id initial = pron[0], fin = pron[pron.length() - 1];
            if (reverse_) {
                std::swap(initial, fin);
            }

            if (!initialPhonemes_.count(initial)) {
                initialPhonemes_.insert(initial);
                if (isContextDependent(initial)) {
                    coarticulatedInitial += 1;
                }
                else {
                    uncoarticulatedInitial += 1;
                }
            }

            if (!finalPhonemes_.count(fin)) {
                if (isContextDependent(fin)) {
                    coarticulatedFinal += 1;
                }
                else {
                    uncoarticulatedFinal += 1;
                }
                finalPhonemes_.insert(fin);
            }
        }
        else {
            log() << "Ignoring 0-length pronunciation in state-network: '" << pron.format(acousticModel_.phonemeInventory()) << "'";
        }
    }

    if ((uncoarticulatedFinal == 0 || uncoarticulatedInitial == 0) && !addCiTransitions_) {
        Core::Application::us()->error() << "There are no context-independent initial or final phonemes in the lexicon, word-end detection will not work properly. Consider adding context-independent phonemes, or setting add-ci-transitions=true";
    }

    log() << "coarticulated initial phones: " << coarticulatedInitial
          << " uncoarticulated: " << uncoarticulatedInitial
          << ", coarticulated final phones: " << uncoarticulatedFinal
          << " uncoarticulated: " << uncoarticulatedFinal;

    bool useRootForCiExits = useRootForCiExits_ && !addCiTransitions_;

    // Build the network-like non-coarticulated portion starting at the context-independent root
    log() << "building";
    for (Bliss::Lexicon::PronunciationIterator pronIt = prons.first; pronIt != prons.second; ++pronIt) {
        const Bliss::Pronunciation& pron(**pronIt);
        u32                         pronLength = pron.length();
        if (pronLength == 0) {
            continue;
        }

        std::pair<StateId, StateId> currentState(0, network_.rootState);

        std::vector<Bliss::Phoneme::Id> phones;
        for (u32 phoneIndex = 0; phoneIndex < pronLength; ++phoneIndex) {
            phones.push_back(pron[phoneIndex]);
        }

        if (reverse_) {
            std::reverse(phones.begin(), phones.end());
        }

        for (u32 phoneIndex = 0; phoneIndex < pronLength - 1; ++phoneIndex) {
            currentState = extendPhone(currentState.second, phoneIndex, phones);
        }

        std::pair<Bliss::Pronunciation::LemmaIterator, Bliss::Pronunciation::LemmaIterator> lemmaProns = pron.lemmas();

        if (pronLength - 1 < minPhones_ || !isContextDependent(phones[pronLength - 1])) {
            // Statically expand the fan-out.
            for (std::set<Bliss::Phoneme::Id>::iterator initialIt = initialPhonemes_.begin(); initialIt != initialPhonemes_.end(); ++initialIt) {
                std::pair<StateId, StateId> tail = extendPhone(currentState.second, pronLength - 1, phones, Bliss::Phoneme::term, *initialIt);
                for (Bliss::Pronunciation::LemmaIterator lemmaPron = lemmaProns.first; lemmaPron != lemmaProns.second; ++lemmaPron) {
                    u32 exit;
                    if (!isContextDependent(phones[pronLength - 1]) && useRootForCiExits) {
                        exit = addExit(tail.second, Bliss::Phoneme::term, Bliss::Phoneme::term, 0, lemmaPron->id());  // Use the non-coarticulated root node
                    }
                    else {
                        exit = addExit(tail.second, phones[pronLength - 1], *initialIt, 0, lemmaPron->id());
                    }
                    if (pronLength == 1) {
                        initialFinalPhoneSuffix_[RootKey(phones[0], *initialIt, 1)].insert(ID_FROM_LABEL(exit));
                    }
                }
            }
        }
        else {
            // Minimize the remaining phoneme, insert corresponding word-ends.
            for (Bliss::Pronunciation::LemmaIterator lemmaPron = lemmaProns.first; lemmaPron != lemmaProns.second; ++lemmaPron) {
                if (pronLength == 1) {
                    addExit(currentState.second, Bliss::Phoneme::term, phones[0], -1, lemmaPron->id());

                    for (std::set<Bliss::Phoneme::Id>::const_iterator finalIt = finalPhonemes_.begin(); finalIt != finalPhonemes_.end(); ++finalIt) {
                        Search::PersistentStateTree::Exit exit;
                        exit.transitState  = createRoot(*finalIt, phones[0], -1);
                        exit.pronunciation = lemmaPron->id();
                        addSuccessor(createRoot(*finalIt, phones[0], 0), ID_FROM_LABEL(createExit(exit)));
                    }
                }
                else {
                    u32 exit = addExit(currentState.second, phones[pronLength - 2], phones[pronLength - 1], -1, lemmaPron->id());
                    if (pronLength == 2) {
                        initialPhoneSuffix_[RootKey(phones[0], phones[1], 1)].insert(ID_FROM_LABEL(exit));
                    }
                }
            }
        }
    }

    log() << "states: " << network_.structure.stateCount() << " exits: " << network_.exits.size() << " roots: " << roots_.size();
}

void MinimizedTreeBuilder::buildFanInOutStructure() {
    // Create temporary coarticulated roots
    for (std::set<Bliss::Phoneme::Id>::const_iterator finalIt = finalPhonemes_.begin(); finalIt != finalPhonemes_.end(); ++finalIt) {
        for (std::set<Bliss::Phoneme::Id>::const_iterator initialIt = initialPhonemes_.begin(); initialIt != initialPhonemes_.end(); ++initialIt) {
            createRoot(*finalIt, *initialIt, 0);
        }
    }

    log() << "building fan-in";
    // Build the fan-in structure (e.g. the HMM structure representing the initial word phonemes, behind roots, up to the joints)
    for (RootHash::const_iterator rootIt = roots_.begin(); rootIt != roots_.end(); ++rootIt) {
        if (rootIt->first.depth != 0 || rootIt->second == network_.rootState) {
            continue;
        }
        Bliss::Phoneme::Id initial = rootIt->first.right;
        verify(initialPhonemes_.count(initial));
        verify(initial != Bliss::Phoneme::term);
        u32 paths = 0;

        for (CoarticulationJointHash::const_iterator initialSuffixIt = initialPhoneSuffix_.begin(); initialSuffixIt != initialPhoneSuffix_.end(); ++initialSuffixIt) {
            if (initialSuffixIt->first.left != initial) {
                continue;
            }
            ++paths;
            HMMSequence hmm;
            hmmFromAllophone(hmm, rootIt->first.left, initial, initialSuffixIt->first.right, Am::Allophone::isInitialPhone);
            verify(hmm.length > 0);
            StateId currentNode = extendFanIn(initialSuffixIt->second, hmm[hmm.length - 1]);
            for (s32 s = hmm.length - 2; s >= 0; --s) {
                currentNode = extendFanIn(currentNode, hmm[s]);
            }

            addSuccessor(rootIt->second, currentNode);
        }

        for (CoarticulationJointHash::const_iterator initialSuffixIt = initialFinalPhoneSuffix_.begin(); initialSuffixIt != initialFinalPhoneSuffix_.end(); ++initialSuffixIt) {
            if (initialSuffixIt->first.left != initial) {
                continue;
            }
            ++paths;
            HMMSequence hmm;
            hmmFromAllophone(hmm, rootIt->first.left, initial, initialSuffixIt->first.right, Am::Allophone::isInitialPhone | Am::Allophone::isFinalPhone);
            verify(hmm.length > 0);
            StateId currentNode = extendFanIn(initialSuffixIt->second, hmm[hmm.length - 1]);
            for (s32 s = hmm.length - 2; s >= 0; --s) {
                currentNode = extendFanIn(currentNode, hmm[s]);
            }

            addSuccessor(rootIt->second, currentNode);
        }
    }

    log() << "states: " << network_.structure.stateCount() << " exits: " << network_.exits.size() << " roots: " << roots_.size();
    log() << "building fan-out";

    // Build the fan-out structure (e.g. the HMM structure representing the final word phonemes, behind special roots)
    // On the left side delimited by the roots of depth -1, and on the right side by the roots of depth 0
    for (RootHash::const_iterator leftRootIt = roots_.begin(); leftRootIt != roots_.end(); ++leftRootIt) {
        if (leftRootIt->first.depth != -1) {
            continue;
        }
        Bliss::Phoneme::Id fin = leftRootIt->first.right;
        verify(finalPhonemes_.count(fin));

        u32 paths = 0;
        for (RootHash::const_iterator rightRootIt = roots_.begin(); rightRootIt != roots_.end(); ++rightRootIt) {
            if (rightRootIt->first.depth != 0 || (rightRootIt->first.left != fin && (!addCiTransitions_ || rightRootIt->first.left != Bliss::Phoneme::term))) {
                continue;
            }
            ++paths;
            HMMSequence hmm;
            hmmFromAllophone(hmm, leftRootIt->first.left, fin, rightRootIt->first.right, Am::Allophone::isFinalPhone);
            verify(hmm.length > 0);

            // The last state in the pushed fan-in is equivalent with the corresponding root state

            StateId lastNode = extendFanIn(network_.structure.targetSet(rightRootIt->second), hmm[hmm.length - 1]);

            StateId currentNode = lastNode;
            for (s32 s = hmm.length - 2; s >= 0; --s) {
                currentNode = extendFanIn(currentNode, hmm[s]);
            }

            if (rightRootIt->first.right == Bliss::Phoneme::term || !isContextDependent(rightRootIt->first.right)) {
                network_.uncoarticulatedWordEndStates.insert(lastNode);
            }

            addSuccessor(leftRootIt->second, currentNode);
        }
        verify(paths);
    }

    printStats("after fan-in/out structure");
}

void MinimizedTreeBuilder::addCrossWordSkips() {
    log() << "adding cross-word skips";
    u32 oldNodes = network_.structure.stateCount();

    for (StateId node = 1; node < oldNodes; ++node) {
        {
            bool hasWordEnd   = false;
            bool hasSuccessor = false;
            for (HMMStateNetwork::SuccessorIterator target = network_.structure.successors(node); target; ++target) {
                if (!target.isLabel()) {
                    hasSuccessor = true;
                }
                if (target.isLabel() && network_.structure.state(network_.exits[target.label()].transitState).stateDesc.transitionModelIndex != Am::TransitionModel::entryM2) {
                    hasWordEnd = true;
                }
            }
            verify(hasSuccessor || hasWordEnd);
        }

        std::set<PersistentStateTree::Exit> skipRoots;

        for (HMMStateNetwork::SuccessorIterator target = network_.structure.successors(node); target; ++target) {
            if (target.isLabel()) {
                continue;
            }
            for (HMMStateNetwork::SuccessorIterator target2 = network_.structure.successors(*target); target2; ++target2) {
                if (target2.isLabel()) {
                    skipRoots.insert(network_.exits[target2.label()]);
                }
            }
        }

        if (skipRoots.size()) {
            for (std::set<PersistentStateTree::Exit>::iterator it = skipRoots.begin(); it != skipRoots.end(); ++it) {
                PersistentStateTree::Exit e(*it);
                verify(e.pronunciation != Bliss::LemmaPronunciation::invalidId);
                if (network_.structure.state(e.transitState).stateDesc.transitionModelIndex == Am::TransitionModel::entryM2) {
                    continue;
                }
                e.transitState = createSkipRoot(e.transitState);
                network_.structure.addOutputToNode(node, createExit(e));
            }
        }

        {
            bool hasWordEnd   = false;
            bool hasSuccessor = false;
            for (HMMStateNetwork::SuccessorIterator target = network_.structure.successors(node); target; ++target) {
                if (!target.isLabel()) {
                    hasSuccessor = true;
                }
                if (target.isLabel() && network_.structure.state(network_.exits[target.label()].transitState).stateDesc.transitionModelIndex != Am::TransitionModel::entryM2) {
                    hasWordEnd = true;
                }
            }
            verify(hasSuccessor || hasWordEnd);
        }
    }

    for (StateId node = 1; node < oldNodes; ++node) {
        bool hasWordEnd   = false;
        bool hasSuccessor = false;
        for (HMMStateNetwork::SuccessorIterator target = network_.structure.successors(node); target; ++target) {
            if (!target.isLabel()) {
                hasSuccessor = true;
            }
            if (target.isLabel() && network_.structure.state(network_.exits[target.label()].transitState).stateDesc.transitionModelIndex != Am::TransitionModel::entryM2) {
                hasWordEnd = true;
            }
        }
        verify(hasSuccessor || hasWordEnd);
    }

    log() << "added " << network_.structure.stateCount() - oldNodes << " skip-roots";

    network_.cleanup();
}

void MinimizedTreeBuilder::skipRootTransitions(StateId start) {
    for (StateId node = start; node < network_.structure.stateCount(); ++node) {
        if (network_.structure.state(node).stateDesc.acousticModel == Search::StateTree::invalidAcousticModel) {
            continue;
        }

        HMMStateNetwork::ChangePlan change = network_.structure.change(node);
        for (HMMStateNetwork::SuccessorIterator target = network_.structure.successors(node); target; ++target) {
            if (target.isLabel()) {
                continue;
            }

            if (network_.structure.state(*target).stateDesc.acousticModel == Search::StateTree::invalidAcousticModel) {
                change.removeSuccessor(*target);
                for (HMMStateNetwork::SuccessorIterator target2 = network_.structure.successors(*target); target2; ++target2) {
                    change.addSuccessor(*target2);
                }
            }
        }
        change.apply();
    }
}

StateTree::StateDesc MinimizedTreeBuilder::rootDesc() const {
    StateTree::StateDesc desc;
    desc.acousticModel        = Search::StateTree::invalidAcousticModel;
    desc.transitionModelIndex = Am::TransitionModel::entryM1;
    return desc;
}

AbstractTreeBuilder::StateId MinimizedTreeBuilder::createSkipRoot(StateId baseRoot) {
    SkipRootsHash::const_iterator it = skipRoots_.find(baseRoot);
    if (it != skipRoots_.end()) {
        return it->second;
    }
    StateTree::StateDesc desc = rootDesc();
    desc.transitionModelIndex = Am::TransitionModel::entryM2;
    StateId ret               = createState(desc);

    skipRoots_.insert(std::make_pair(baseRoot, ret));
    network_.structure.addTargetToNode(ret, baseRoot);
    skipRootSet_.insert(ret);
    network_.coarticulatedRootStates.insert(ret);
    verify(network_.rootTransitDescriptions.count(baseRoot));
    network_.rootTransitDescriptions.insert(std::make_pair(ret, network_.rootTransitDescriptions[baseRoot]));
    return ret;
}

AbstractTreeBuilder::StateId MinimizedTreeBuilder::createRoot(Bliss::Phoneme::Id left, Bliss::Phoneme::Id right, int depth) {
    RootKey                  key(left, right, depth);
    RootHash::const_iterator it = roots_.find(key);
    if (it != roots_.end()) {
        return it->second;
    }

    // record newly inserted RootStates to reset network_ later
    StateId ret = createState(rootDesc());

    if (depth == 0 && (left != Bliss::Phoneme::term || right != Bliss::Phoneme::term)) {
        network_.unpushedCoarticulatedRootStates.insert(ret);
    }

    if (right == Bliss::Phoneme::term || !acousticModel_.phonemeInventory()->phoneme(right)->isContextDependent()) {
        network_.uncoarticulatedWordEndStates.insert(ret);
    }

    if (left != Bliss::Phoneme::term || right != Bliss::Phoneme::term) {
        network_.coarticulatedRootStates.insert(ret);
    }

    roots_.insert(std::make_pair(key, ret));

    network_.rootTransitDescriptions.insert(std::make_pair(ret, std::make_pair(left, right)));

    return ret;
}

u32 MinimizedTreeBuilder::addExit(StateId                       predecessor,
                                  Bliss::Phoneme::Id            leftPhoneme,
                                  Bliss::Phoneme::Id            rightPhoneme,
                                  int                           depth,
                                  Bliss::LemmaPronunciation::Id pron) {
    PersistentStateTree::Exit exit;
    exit.transitState  = createRoot(leftPhoneme, rightPhoneme, depth);
    exit.pronunciation = pron;

    u32 exitIndex = createExit(exit);

    for (HMMStateNetwork::SuccessorIterator target = network_.structure.successors(predecessor); target; ++target) {
        if (target.isLabel() && target.label() == exitIndex) {
            return exitIndex;
        }
    }

    network_.structure.addOutputToNode(predecessor, ID_FROM_LABEL(exitIndex));
    return exitIndex;
}

void MinimizedTreeBuilder::hmmFromAllophone(HMMSequence&       ret,
                                            Bliss::Phoneme::Id left,
                                            Bliss::Phoneme::Id central,
                                            Bliss::Phoneme::Id right,
                                            u32                boundary) {
    verify(ret.length == 0);
    verify(central != Bliss::Phoneme::term);
    verify(acousticModel_.phonemeInventory()->isValidPhonemeId(central));
    Bliss::ContextPhonology::SemiContext history, future;

    if (reverse_) {
        std::swap(left, right);
        if (boundary == Am::Allophone::isFinalPhone) {
            boundary = Am::Allophone::isInitialPhone;
        }
        else if (boundary == Am::Allophone::isInitialPhone) {
            boundary = Am::Allophone::isFinalPhone;
        }
    }

    if (isContextDependent(central)) {
        if (acousticModel_.phonemeInventory()->isValidPhonemeId(left) && isContextDependent(left)) {
            history.append(1, left);
        }
        if (acousticModel_.phonemeInventory()->isValidPhonemeId(right) && isContextDependent(right)) {
            future.append(1, right);
        }
    }

    const Am::Allophone* allophone = acousticModel_.allophoneAlphabet()->allophone(Am::Allophone(Bliss::ContextPhonology::PhonemeInContext(central, history, future), boundary));

    const Am::ClassicHmmTopology* hmmTopology = acousticModel_.hmmTopology(central);

    for (u32 phoneState = 0; phoneState < hmmTopology->nPhoneStates(); ++phoneState) {
        Am::AllophoneState   alloState = acousticModel_.allophoneStateAlphabet()->allophoneState(allophone, phoneState);
        StateTree::StateDesc desc;
        desc.acousticModel = acousticModel_.emissionIndex(alloState);  // Decision tree look-up for CART id.

        for (u32 subState = 0; subState < hmmTopology->nSubStates(); ++subState) {
            desc.transitionModelIndex = acousticModel_.stateTransitionIndex(alloState, subState);
            verify(desc.transitionModelIndex < Core::Type<StateTree::StateDesc::TransitionModelIndex>::max);

            verify(ret.length < HMMSequence::MaxLength);  // So far hard-wired to MaxLength = 12.
            ret.hmm[ret.length] = desc;
            ++ret.length;
        }
    }

    if (reverse_) {
        ret.reverse();
    }

    if (repeatSilence_ && ret.length == 1 && central == acousticModel_.silence()) {
        ret.hmm[1] = ret.hmm[0];
        ret.length = 2;
    }
}

bool MinimizedTreeBuilder::addSuccessor(StateId predecessor, StateId successor) {
    for (HMMStateNetwork::SuccessorIterator target = network_.structure.successors(predecessor); target; ++target) {
        if (*target == successor) {
            return false;
        }
    }

    network_.structure.addTargetToNode(predecessor, successor);
    return true;
}

std::pair<AbstractTreeBuilder::StateId, AbstractTreeBuilder::StateId> MinimizedTreeBuilder::extendPhone(StateId                                currentState,
                                                                                                        u32                                    phoneIndex,
                                                                                                        const std::vector<Bliss::Phoneme::Id>& phones,
                                                                                                        Bliss::Phoneme::Id                     left,
                                                                                                        Bliss::Phoneme::Id                     right) {
    u8 boundary = 0;
    if (phoneIndex != 0) {
        left = phones[phoneIndex - 1];
    }
    else {
        boundary |= Am::Allophone::isInitialPhone;
    }

    if (phoneIndex != phones.size() - 1) {
        right = phones[phoneIndex + 1];
    }
    else {
        boundary |= Am::Allophone::isFinalPhone;
    }

    HMMSequence hmm;
    hmmFromAllophone(hmm, left, phones[phoneIndex], right, boundary);

    verify(hmm.length >= 1);

    u32     hmmState      = 0;
    StateId previousState = 0;

    if (phoneIndex == 1 && hmmState == 0) {
        currentState = extendBodyState(currentState, left, phones[phoneIndex], hmm[hmmState++]);
    }

    for (; hmmState < hmm.length; ++hmmState) {
        previousState = currentState;
        currentState  = extendState(currentState, hmm[hmmState]);
    }

    return std::make_pair(previousState, currentState);
}

AbstractTreeBuilder::StateId MinimizedTreeBuilder::extendState(StateId predecessor, StateTree::StateDesc desc, MinimizedTreeBuilder::RootKey uniqueKey) {
    for (HMMStateNetwork::SuccessorIterator target = network_.structure.successors(predecessor); target; ++target) {
        if (!target.isLabel() && network_.structure.state(*target).stateDesc == desc) {
            if (uniqueKey.isValid()) {
                Core::HashMap<StateId, RootKey>::const_iterator it = stateUniqueKeys_.find(*target);
                verify(it != stateUniqueKeys_.end());
                if (!(it->second == uniqueKey)) {
                    continue;
                }
            }
            return *target;
        }
    }

    // No matching successor found, extend
    StateId ret = createState(desc);
    if (uniqueKey.isValid()) {
        stateUniqueKeys_.insert(std::make_pair(ret, uniqueKey));
    }
    network_.structure.addTargetToNode(predecessor, ret);
    return ret;
}

AbstractTreeBuilder::StateId MinimizedTreeBuilder::extendBodyState(StateId                      state,
                                                                   Bliss::Phoneme::Id           first,
                                                                   Bliss::Phoneme::Id           second,
                                                                   Search::StateTree::StateDesc desc) {
    RootKey key(first, second, 1);
    StateId ret = extendState(state, desc, key);
    initialPhoneSuffix_[key].insert(ret);

    return ret;
}

AbstractTreeBuilder::StateId MinimizedTreeBuilder::extendFanIn(StateId successorOrExit, StateTree::StateDesc desc) {
    std::set<StateId> successors;
    successors.insert(successorOrExit);
    return extendFanIn(successors, desc);
}

AbstractTreeBuilder::StateId MinimizedTreeBuilder::extendFanIn(const std::set<StateId>& successorsOrExits, Search::StateTree::StateDesc desc) {
    StatePredecessor           pred(successorsOrExits, desc);
    PredecessorsHash::iterator it = predecessors_.find(pred);
    if (it != predecessors_.end()) {
        return it->second;
    }
    StateId ret = createState(desc);
    for (std::set<StateId>::const_iterator it = successorsOrExits.begin(); it != successorsOrExits.end(); ++it) {
        network_.structure.addTargetToNode(ret, *it);
    }
    predecessors_.insert(std::make_pair(pred, ret));
    return ret;
}

std::vector<AbstractTreeBuilder::StateId> MinimizedTreeBuilder::minimize(bool forceDeterminization, bool onlyMinimizeBackwards, bool allowLost) {
    log() << "minimizing";

    if (forceExactWordEnds_) {
        log() << "forcing exact word-ends";
    }

    for (std::set<StateId>::iterator it = network_.unpushedCoarticulatedRootStates.begin(); it != network_.unpushedCoarticulatedRootStates.end(); ++it) {
        verify(network_.coarticulatedRootStates.count(*it));
    }

    std::set<StateId>   usedRoots;
    std::deque<StateId> active;

    std::vector<u32> fanIn(network_.structure.stateCount(), 0);

    // Collect all zero-depth roots to skip them during clean-up
    std::set<StateId> usefulRoots;
    for (RootHash::const_iterator rootIt = roots_.begin(); rootIt != roots_.end(); ++rootIt) {
        if (rootIt->first.depth == 0) {
            usefulRoots.insert(rootIt->second);
        }
    }

    for (StateId node = 1; node < network_.structure.stateCount(); ++node) {
        active.push_back(node);
        for (HMMStateNetwork::SuccessorIterator target = network_.structure.successors(node); target; ++target) {
            if (target.isLabel()) {
                usedRoots.insert(network_.exits[target.label()].transitState);
                fanIn[network_.exits[target.label()].transitState] += 1;
            }
            else {
                fanIn[*target] += 1;
            }
        }
    }

    std::set<StateId> oldCoarticulatedRoots = network_.coarticulatedRootStates;
    for (std::set<StateId>::iterator it = oldCoarticulatedRoots.begin(); it != oldCoarticulatedRoots.end(); ++it) {
        // not clean up 0-depth roots' connection if needed
        if (usedRoots.count(*it) == 0 && usefulRoots.count(*it) == 0) {
            network_.coarticulatedRootStates.erase(*it);
            network_.rootTransitDescriptions.erase(*it);
            network_.unpushedCoarticulatedRootStates.erase(*it);
            network_.structure.clearOutputEdges(*it);
        }
    }
    log() << "keeping " << network_.coarticulatedRootStates.size() << " out of " << oldCoarticulatedRoots.size() << " roots";

    std::vector<StateId> determinizeMap(network_.structure.stateCount(), 0);

    u32 determinizeClashes = 0;

    if (onlyMinimizeBackwards) {
        log() << "skipping determinization";
        for (StateId node = 1; node < network_.structure.stateCount(); ++node) {
            determinizeMap[node] = node;
        }
    }
    else {
        // Determinize states: Join successor states with the same state-desc
        while (!active.empty()) {
            StateId state = active.front();
            active.pop_front();
            HMMStateNetwork::ChangePlan                                                                change = network_.structure.change(state);
            typedef std::unordered_multimap<StateTree::StateDesc, StateId, StateTree::StateDesc::Hash> SuccessorHash;
            SuccessorHash                                                                              successors;
            for (HMMStateNetwork::SuccessorIterator target = network_.structure.successors(state); target; ++target) {
                if (!target.isLabel() && (forceDeterminization || fanIn[*target] == 1)) {
                    successors.insert(std::make_pair(network_.structure.state(*target).stateDesc, *target));
                }
            }

            while (!successors.empty()) {
                std::pair<SuccessorHash::iterator, SuccessorHash::iterator> items = successors.equal_range(successors.begin()->first);

                SuccessorHash::iterator it = items.first;
                if (++it != items.second) {
                    StateId newNode = network_.structure.allocateTreeNode();
                    if (newNode >= determinizeMap.size()) {
                        determinizeMap.resize(newNode + 1, 0);
                    }
                    network_.structure.state(newNode).stateDesc = items.first->first;
                    if (network_.uncoarticulatedWordEndStates.count(items.first->second)) {
                        network_.uncoarticulatedWordEndStates.insert(newNode);
                    }
                    HMMStateNetwork::ChangePlan newChange = network_.structure.change(newNode);
                    // There are multiple successors with the same state-desc, join them
                    for (it = items.first; it != items.second; ++it) {
                        verify(it->second < determinizeMap.size());
                        if (forceExactWordEnds_ && network_.uncoarticulatedWordEndStates.count(it->second)) {
                            network_.uncoarticulatedWordEndStates.insert(newNode);
                        }
                        if (determinizeMap[it->second]) {
                            ++determinizeClashes;
                        }
                        determinizeMap[it->second] = newNode;
                        for (HMMStateNetwork::SuccessorIterator target2 = network_.structure.successors(it->second); target2; ++target2) {
                            newChange.addSuccessor(*target2);
                        }
                        change.removeSuccessor(it->second);
                    }
                    newChange.apply();
                    change.addSuccessor(newNode);
                    active.push_back(newNode);
                }

                successors.erase(items.first, items.second);
            }
            change.apply();
        }
        log() << "clashes during determinization: " << determinizeClashes;
    }

    // Minimize: Join states with the same successors/exits
    // record original FanIn/Out related predecessor hash
    PredecessorsHash oldPredecessors;
    oldPredecessors.swap(predecessors_);

    std::vector<StateId> minimizeMap(network_.structure.stateCount(), 0);

    minimizeState(network_.rootState, minimizeMap);
    for (std::set<StateId>::iterator it = network_.coarticulatedRootStates.begin(); it != network_.coarticulatedRootStates.end(); ++it) {
        minimizeState(*it, minimizeMap);
    }
    for (std::set<StateId>::iterator it = skipRootSet_.begin(); it != skipRootSet_.end(); ++it) {
        minimizeState(*it, minimizeMap);
    }

    // loop over 0-depth roots to make sure they are mapped and connected with updated successors
    for (std::set<StateId>::iterator it = usefulRoots.begin(); it != usefulRoots.end(); ++it) {
        if (determinizeMap[*it]) {
            minimizeState(determinizeMap[*it], minimizeMap);
        }
        else {
            minimizeState(*it, minimizeMap);
        }
    }

    verify(minimizeMap[network_.rootState] == network_.rootState);

    std::vector<u32> minimizeExitsMap;
    if (!keepRoots_) {
        minimizeExitsMap.resize(network_.exits.size(), Core::Type<u32>::max);
        {
            std::vector<PersistentStateTree::Exit> oldExits;
            oldExits.swap(network_.exits);
            exitHash_.clear();
            for (u32 exitIndex = 0; exitIndex < oldExits.size(); ++exitIndex) {
                PersistentStateTree::Exit exit = oldExits[exitIndex];
                exit.transitState              = minimizeMap[exit.transitState];
                verify(exit.transitState);
                minimizeExitsMap[exitIndex] = createExit(exit);
            }
        }

        log() << "clashes during determinization: " << determinizeClashes;

        log() << "joining exits, coarticulated roots before: " << network_.coarticulatedRootStates.size();
        u32 oldNodeCount = network_.structure.stateCount();  // New nodes may be added during this procedure
        // joint transitRoot is individual state specific, thus not update roots_ for general key
        for (StateId state = 1; state < oldNodeCount; ++state) {
            if (minimizeMap[state] == state) {
                minimizeExits(state, minimizeExitsMap);
            }
            else {
                network_.structure.clearOutputEdges(state);
            }
        }
    }

    log() << "coarticulated roots after joining: " << network_.coarticulatedRootStates.size();

    network_.ciRootState = network_.rootState = minimizeMap[network_.rootState];

    mapSet(network_.coarticulatedRootStates, minimizeMap, true);
    mapSet(network_.unpushedCoarticulatedRootStates, minimizeMap, true);
    mapSet(skipRootSet_, minimizeMap, true);
    mapSet(network_.uncoarticulatedWordEndStates, minimizeMap, forceExactWordEnds_);

    {
        PersistentStateTree::RootTransitDescriptions oldTransitDescs;
        oldTransitDescs.swap(network_.rootTransitDescriptions);

        for (std::map<StateId, std::pair<Bliss::Phoneme::Id, Bliss::Phoneme::Id>>::iterator it = oldTransitDescs.begin(); it != oldTransitDescs.end(); ++it) {
            StateId orig = it->first;
            if (orig == network_.rootState || orig >= minimizeMap.size()) {
                if (orig == network_.rootState || network_.coarticulatedRootStates.count(orig)) {
                    network_.rootTransitDescriptions.insert(*it);
                }
            }
            else {
                StateId mapped = minimizeMap[it->first];
                verify(mapped);
                verify(network_.coarticulatedRootStates.count(mapped));

                if (mapped == network_.rootState) {
                    network_.coarticulatedRootStates.erase(network_.rootState);
                    network_.unpushedCoarticulatedRootStates.erase(network_.rootState);
                    continue;
                }
                network_.rootTransitDescriptions.insert(std::make_pair(mapped, it->second));
            }
        }
    }

    log() << "cleaning";
    u32 lost = 0, kept = 0;
    for (StateId state = 1; state < determinizeMap.size(); ++state) {
        if (determinizeMap[state]) {
            determinizeMap[state] = minimizeMap[determinizeMap[state]];
        }
        else {
            determinizeMap[state] = minimizeMap[state];
        }
    }
    minimizeMap = determinizeMap;

    // cleanup also changes structure, need to update map accordingly
    HMMStateNetwork::CleanupResult cleanupResult = network_.cleanup();
    for (std::vector<StateId>::iterator it = minimizeMap.begin(); it != minimizeMap.end(); ++it) {
        if (*it) {
            if (cleanupResult.nodeMap.count(*it)) {
                *it = cleanupResult.nodeMap[*it];
                kept += 1;
                verify(*it);
            }
            else {
                lost += 1;
                *it = 0;
            }
        }
    }
    log() << "transformed states: " << kept << " lost: " << lost;
    //   verify( allowLost || !lost );

    // update necessary hashes w.r.t. minimizeMap
    predecessors_.swap(oldPredecessors);
    updateHashFromMap(minimizeMap, minimizeExitsMap);

    printStats("after minimization");
    return minimizeMap;
}

void MinimizedTreeBuilder::minimizeState(StateId state, std::vector<StateId>& minimizeMap) {
    verify(state < minimizeMap.size());
    if (minimizeMap[state]) {
        return;
    }

    minimizeMap[state] = Core::Type<u32>::max;

    verify(state && state < network_.structure.stateCount());
    std::set<StateId> successors;
    for (HMMStateNetwork::SuccessorIterator target = network_.structure.successors(state); target; ++target) {
        if (target.isLabel()) {
            successors.insert(*target);
            continue;
        }
        verify(*target < minimizeMap.size());
        minimizeState(*target, minimizeMap);
        verify(minimizeMap[*target] != 0);
        if (minimizeMap[*target] == Core::Type<u32>::max) {
            //       std::cout << "detected recursion while minimization on " << *target << std::endl;
            successors.insert(*target);
        }
        else {
            successors.insert(minimizeMap[*target]);
        }
    }

    network_.structure.clearOutputEdges(state);

    StatePredecessor                                                                pred(successors, network_.structure.state(state).stateDesc, forceExactWordEnds_ && network_.uncoarticulatedWordEndStates.count(state));
    std::unordered_map<StatePredecessor, StateId, StatePredecessor::Hash>::iterator it = predecessors_.find(pred);
    if (it != predecessors_.end()) {
        minimizeMap[state] = it->second;
    }
    else {
        minimizeMap[state] = state;
        predecessors_.insert(std::make_pair(pred, state));
        for (std::set<StateId>::iterator succIt = successors.begin(); succIt != successors.end(); ++succIt)
            network_.structure.addTargetToNode(state, *succIt);
    }
}

void MinimizedTreeBuilder::minimizeExits(StateId state, const std::vector<u32>& minimizeExitsMap) {
    typedef std::multimap<Bliss::LemmaPronunciation::Id, u32> ExitMap;
    ExitMap                                                   successorExits;

    {
        std::set<StateId> successorStates;
        for (HMMStateNetwork::SuccessorIterator target = network_.structure.successors(state); target; ++target) {
            if (target.isLabel()) {
                successorExits.insert(std::make_pair(network_.exits[minimizeExitsMap[target.label()]].pronunciation, minimizeExitsMap[target.label()]));
                continue;
            }
            successorStates.insert(*target);
        }

        if (successorExits.empty()) {
            return;
        }

        network_.structure.clearOutputEdges(state);
        for (std::set<StateId>::iterator it = successorStates.begin(); it != successorStates.end(); ++it) {
            network_.structure.addTargetToNode(state, *it);
        }
    }

    // Join multiple exits for the same pronunciation to one
    while (successorExits.size()) {
        std::pair<ExitMap::iterator, ExitMap::iterator> range = successorExits.equal_range(successorExits.begin()->first);
        ExitMap::iterator                               i     = range.first;
        if (++i == range.second) {
            network_.structure.addOutputToNode(state, range.first->second);
        }
        else {
            // Join
            std::set<StateId>            newRootSuccessors;
            std::set<Bliss::Phoneme::Id> left, right;
            for (i = range.first; i != range.second; ++i) {
                for (HMMStateNetwork::SuccessorIterator target = network_.structure.successors(network_.exits[i->second].transitState); target; ++target) {
                    newRootSuccessors.insert(*target);
                }
                left.insert(network_.rootTransitDescriptions[network_.exits[i->second].transitState].first);
                right.insert(network_.rootTransitDescriptions[network_.exits[i->second].transitState].second);
            }

            PersistentStateTree::Exit exit;
            exit.pronunciation = range.first->first;
            u32 newNodeLimit   = network_.structure.stateCount();
            exit.transitState  = extendFanIn(newRootSuccessors, rootDesc());
            network_.structure.addOutputToNode(state, createExit(exit));
            if (exit.transitState >= newNodeLimit) {
                network_.coarticulatedRootStates.insert(exit.transitState);
                network_.rootTransitDescriptions.insert(std::make_pair(exit.transitState, std::make_pair(left.size() == 1 ? *left.begin() : Bliss::Phoneme::term, right.size() == 1 ? *right.begin() : Bliss::Phoneme::term)));
                for (i = range.first; i != range.second; ++i) {
                    verify(i->second < network_.exits.size());
                    if (network_.unpushedCoarticulatedRootStates.count(network_.exits[i->second].transitState)) {
                        network_.unpushedCoarticulatedRootStates.insert(exit.transitState);
                    }
                    if (network_.uncoarticulatedWordEndStates.count(network_.exits[i->second].transitState)) {
                        network_.uncoarticulatedWordEndStates.insert(exit.transitState);
                    }
                }
            }
        }
        successorExits.erase(range.first, range.second);
    }
}

void MinimizedTreeBuilder::mapSet(std::set<StateId>& set, const std::vector<StateId>& minimizeMap, bool force) {
    std::set<StateId> oldSet;
    oldSet.swap(set);
    for (std::set<StateId>::iterator it = oldSet.begin(); it != oldSet.end(); ++it) {
        if (*it >= minimizeMap.size()) {
            set.insert(*it);
        }
        else if (!minimizeMap[*it]) {
            verify(!force);
        }
        else {
            set.insert(minimizeMap[*it]);
        }
    }
}

// update hash structures according to minimizeMap (invalid ones are removed)
// should be ok for any number of minimize iterations
void MinimizedTreeBuilder::updateHashFromMap(const std::vector<StateId>& map, const std::vector<u32>& exitMap) {
    Core::HashMap<StateId, RootKey> tmpKeyHash;
    for (Core::HashMap<StateId, RootKey>::iterator iter = stateUniqueKeys_.begin(); iter != stateUniqueKeys_.end(); ++iter) {
        if (iter->first < map.size() && map[iter->first]) {
            tmpKeyHash.insert(std::make_pair(map[iter->first], iter->second));
        }
    }
    stateUniqueKeys_.swap(tmpKeyHash);

    mapCoarticulationJointHash(initialPhoneSuffix_, map, exitMap);
    mapCoarticulationJointHash(initialFinalPhoneSuffix_, map, exitMap);

    RootHash tmpRootHash;
    for (RootHash::const_iterator rootIt = roots_.begin(); rootIt != roots_.end(); ++rootIt) {
        if (rootIt->second < map.size() && map[rootIt->second]) {
            tmpRootHash.insert(std::make_pair(rootIt->first, map[rootIt->second]));
        }
    }
    roots_.swap(tmpRootHash);

    // exits are changed in cleanup
    exitHash_.clear();
    for (u32 idx = 0; idx != network_.exits.size(); ++idx) {
        exitHash_.insert(std::make_pair(network_.exits[idx], idx));
    }

    // PredecessorsHash still the FanIn/Out ones at this point (recorded in minimize())
    PredecessorsHash tmpPredHash;
    for (PredecessorsHash::iterator pIt = predecessors_.begin(); pIt != predecessors_.end(); ++pIt) {
        if (pIt->second >= map.size() || !map[pIt->second]) {
            continue;
        }
        const StatePredecessor& sp = pIt->first;
        std::set<StateId>       tmpSet;
        mapSuccessors(sp.successors, tmpSet, map, exitMap);
        if (!tmpSet.empty()) {
            StatePredecessor spNew(tmpSet, sp.desc, sp.isWordEnd);
            tmpPredHash.insert(std::make_pair(spNew, map[pIt->second]));
        }
    }
    predecessors_.swap(tmpPredHash);
}

inline void MinimizedTreeBuilder::mapCoarticulationJointHash(CoarticulationJointHash& hash, const std::vector<StateId>& map, const std::vector<u32>& exitMap) {
    CoarticulationJointHash tmpHash;
    for (CoarticulationJointHash::iterator iter = hash.begin(); iter != hash.end(); ++iter) {
        std::set<StateId> tmpSet;
        mapSuccessors(iter->second, tmpSet, map, exitMap);
        if (!tmpSet.empty()) {
            tmpHash.insert(std::make_pair(iter->first, tmpSet));
        }
    }
    hash.swap(tmpHash);
}

inline void MinimizedTreeBuilder::mapSuccessors(const std::set<StateId>& successors, std::set<StateId>& tmpSet, const std::vector<StateId>& map, const std::vector<u32>& exitMap) {
    for (std::set<StateId>::const_iterator sIt = successors.cbegin(); sIt != successors.cend(); ++sIt) {
        if (IS_LABEL(*sIt)) {
            u32 eIdx = LABEL_FROM_ID(*sIt);
            if (exitMap.empty() || eIdx >= exitMap.size()) {
                tmpSet.insert(*sIt);
            }
            else {
                tmpSet.insert(ID_FROM_LABEL(exitMap[eIdx]));
            }
        }
        else if (*sIt < map.size() && map[*sIt]) {
            tmpSet.insert(map[*sIt]);
        }
    }
}

<<<<<<< HEAD
// -------------------- CtcAedSharedBaseClassTreeBuilder --------------------

CtcAedSharedBaseClassTreeBuilder::CtcAedSharedBaseClassTreeBuilder(Core::Configuration          config,
                                                                   const Bliss::Lexicon&        lexicon,
                                                                   const Am::AcousticModel&     acousticModel,
                                                                   Search::PersistentStateTree& network)
        : AbstractTreeBuilder(config, lexicon, acousticModel, network) {}

StateId CtcAedSharedBaseClassTreeBuilder::createRoot() {
    return createState(StateTree::StateDesc(Search::StateTree::invalidAcousticModel, Am::TransitionModel::entryM1));
}

StateId CtcAedSharedBaseClassTreeBuilder::extendState(StateId predecessor, StateTree::StateDesc desc) {
=======
// -------------------- SharedBaseClassTreeBuilder --------------------

SharedBaseClassTreeBuilder::SharedBaseClassTreeBuilder(Core::Configuration          config,
                                                       const Bliss::Lexicon&        lexicon,
                                                       const Am::AcousticModel&     acousticModel,
                                                       Search::PersistentStateTree& network)
        : AbstractTreeBuilder(config, lexicon, acousticModel, network) {}

StateId SharedBaseClassTreeBuilder::createRoot() {
    return createState(StateTree::StateDesc(Search::StateTree::invalidAcousticModel, Am::TransitionModel::entryM1));
}

StateId SharedBaseClassTreeBuilder::extendState(StateId predecessor, StateTree::StateDesc desc) {
>>>>>>> 6fa4e00c
    // Check if the successor already exists
    for (HMMStateNetwork::SuccessorIterator target = network_.structure.successors(predecessor); target; ++target) {
        if (!target.isLabel() && network_.structure.state(*target).stateDesc == desc) {
            return *target;
        }
    }

    // No matching successor found, extend
    StateId ret = createState(desc);
    network_.structure.addTargetToNode(predecessor, ret);
    return ret;
}

<<<<<<< HEAD
void CtcAedSharedBaseClassTreeBuilder::addTransition(StateId predecessor, StateId successor) {
=======
void SharedBaseClassTreeBuilder::addTransition(StateId predecessor, StateId successor) {
>>>>>>> 6fa4e00c
    auto const& predecessorStateDesc = network_.structure.state(predecessor).stateDesc;
    auto const& successorStateDesc   = network_.structure.state(successor).stateDesc;

    for (HMMStateNetwork::SuccessorIterator target = network_.structure.successors(predecessor); target; ++target) {
        if (!target.isLabel() && network_.structure.state(*target).stateDesc == successorStateDesc) {
            // The node is already a successor of the predecessor, so the transition already exists
            return;
        }
    }

    // The transition does not exists yet, add it
    network_.structure.addTargetToNode(predecessor, successor);
}

<<<<<<< HEAD
u32 CtcAedSharedBaseClassTreeBuilder::addExit(StateId state, StateId transitState, Bliss::LemmaPronunciation::Id pron) {
=======
u32 SharedBaseClassTreeBuilder::addExit(StateId state, StateId transitState, Bliss::LemmaPronunciation::Id pron) {
>>>>>>> 6fa4e00c
    PersistentStateTree::Exit exit;
    exit.transitState  = transitState;
    exit.pronunciation = pron;

    u32 exitIndex = createExit(exit);

    // Check if the exit is already a successor
    // This should only happen if the same lemma is contained multiple times in the lexicon
    for (HMMStateNetwork::SuccessorIterator target = network_.structure.successors(state); target; ++target) {
        if (target.isLabel() && target.label() == exitIndex) {
            return exitIndex;
        }
    }

    // The exit is not part of the successors yet, add it
    network_.structure.addOutputToNode(state, ID_FROM_LABEL(exitIndex));
    return exitIndex;
}

// -------------------- CtcTreeBuilder --------------------

const Core::ParameterBool CtcTreeBuilder::paramLabelLoop(
        "allow-label-loop",
        "allow label loops in the search tree",
        true);

const Core::ParameterBool CtcTreeBuilder::paramBlankLoop(
        "allow-blank-loop",
        "allow loops on the blank nodes in the search tree",
        true);

const Core::ParameterBool CtcTreeBuilder::paramForceBlank(
        "force-blank-between-repeated-labels",
        "require a blank label between two identical labels (only works if label-loops are disabled)",
        true);

CtcTreeBuilder::CtcTreeBuilder(Core::Configuration config, const Bliss::Lexicon& lexicon, const Am::AcousticModel& acousticModel, Search::PersistentStateTree& network, bool initialize)
<<<<<<< HEAD
        : CtcAedSharedBaseClassTreeBuilder(config, lexicon, acousticModel, network),
=======
        : SharedBaseClassTreeBuilder(config, lexicon, acousticModel, network),
>>>>>>> 6fa4e00c
          labelLoop_(paramLabelLoop(config)),
          blankLoop_(paramBlankLoop(config)),
          forceBlank_(paramForceBlank(config)) {
    // auto iters = lexicon.phonemeInventory()->phonemes();
    // for (auto it = iters.first; it != iters.second; ++it) {
    //     require(not(*it)->isContextDependent());  // Context dependent labels are not supported
    // }

    // Set the StateDesc for blank
    blankAllophoneStateIndex_ = acousticModel_.blankAllophoneStateIndex();
    verify(blankAllophoneStateIndex_ != Fsa::InvalidLabelId);
    blankDesc_.acousticModel        = acousticModel_.emissionIndex(blankAllophoneStateIndex_);
    blankDesc_.transitionModelIndex = acousticModel_.stateTransitionIndex(blankAllophoneStateIndex_);
    require_lt(blankDesc_.transitionModelIndex, Core::Type<StateTree::StateDesc::TransitionModelIndex>::max);

    if (initialize) {
        verify(!network_.rootState);
        network_.ciRootState = network_.rootState = createRoot();

        // Create a special root for the word-boundary token if it exists in the lexicon
        if (lexicon.specialLemma("word-boundary") != nullptr) {
            wordBoundaryRoot_ = createRoot();
            network_.otherRootStates.insert(wordBoundaryRoot_);
        }
    }
}

std::unique_ptr<AbstractTreeBuilder> CtcTreeBuilder::newInstance(Core::Configuration config, const Bliss::Lexicon& lexicon, const Am::AcousticModel& acousticModel, Search::PersistentStateTree& network, bool initialize) {
    return std::unique_ptr<AbstractTreeBuilder>(new CtcTreeBuilder(config, lexicon, acousticModel, network));
}

void CtcTreeBuilder::build() {
    auto wordBoundaryLemma = lexicon_.specialLemma("word-boundary");
    if (wordBoundaryLemma != nullptr) {
        addWordBoundaryStates();
    }

    auto blankLemma   = lexicon_.specialLemma("blank");
    auto silenceLemma = lexicon_.specialLemma("silence");
    auto iters        = lexicon_.lemmaPronunciations();

    // Iterate over the lemmata and add them to the tree
    for (auto it = iters.first; it != iters.second; ++it) {
        if ((*it)->lemma() == wordBoundaryLemma) {
            // The wordBoundaryLemma should be a successor of the wordBoundaryRoot_
            // This is handled separately in addWordBoundaryStates()
            continue;
        }

        StateId lastState = extendPronunciation(network_.rootState, (*it)->pronunciation());

        if (wordBoundaryLemma != nullptr && (*it)->lemma() != blankLemma && (*it)->lemma() != silenceLemma) {
            // If existing, the wordBoundaryRoot_ should be the transit state for all word ends except blank and silence
            addExit(lastState, wordBoundaryRoot_, (*it)->id());
        }
        else {
            addExit(lastState, network_.rootState, (*it)->id());
        }
    }
}

StateId CtcTreeBuilder::extendPronunciation(StateId startState, Bliss::Pronunciation const* pron) {
    require(pron != nullptr);

    StateId currentState      = startState;
    StateId prevNonBlankState = invalidTreeNodeIndex;

    for (u32 i = 0u; i < pron->length(); i++) {
        Bliss::Phoneme::Id phoneme = (*pron)[i];

        u32 boundary = 0u;
        if (i == 0) {
            boundary |= Am::Allophone::isInitialPhone;
        }
        if ((i + 1) == pron->length()) {
            boundary |= Am::Allophone::isFinalPhone;
        }

        Bliss::ContextPhonology::SemiContext history, future;
        const Am::Allophone*                 allophone        = acousticModel_.allophoneAlphabet()->allophone(Am::Allophone(Bliss::ContextPhonology::PhonemeInContext(phoneme, history, future), boundary));
        const Am::ClassicHmmTopology*        hmmTopology      = acousticModel_.hmmTopology(phoneme);
        const bool                           allophoneIsBlank = acousticModel_.allophoneStateAlphabet()->index(allophone, 0, false) == blankAllophoneStateIndex_;

        for (u32 phoneState = 0; phoneState < hmmTopology->nPhoneStates(); ++phoneState) {
            Am::AllophoneState   alloState = acousticModel_.allophoneStateAlphabet()->allophoneState(allophone, phoneState);
            StateTree::StateDesc desc;
            desc.acousticModel = acousticModel_.emissionIndex(alloState);  // state-tying look-up

            for (u32 subState = 0; subState < hmmTopology->nSubStates(); ++subState) {
                desc.transitionModelIndex = acousticModel_.stateTransitionIndex(alloState, subState);
                verify(desc.transitionModelIndex < Core::Type<StateTree::StateDesc::TransitionModelIndex>::max);

                // Add new (non-blank) state
                currentState = extendState(currentState, desc);

                if (labelLoop_ and not allophoneIsBlank) {
                    // Add loop for this state
                    addTransition(currentState, currentState);
                }

                bool label_repetition = prevNonBlankState != currentState and prevNonBlankState != invalidTreeNodeIndex and network_.structure.state(prevNonBlankState).stateDesc == network_.structure.state(currentState).stateDesc;
                if (prevNonBlankState != invalidTreeNodeIndex and not(label_repetition and forceBlank_)) {
                    // Add transition from previous non-blank state to this state, allowing to skip the blank state in-between these two
                    // If we want to enforce blank between repeated labels, don't add a transition between two distinct states of equal description
                    addTransition(prevNonBlankState, currentState);
                }
                prevNonBlankState = currentState;

                bool isLastStateInLemma = ((phoneState + 1) == hmmTopology->nPhoneStates()) and ((subState + 1) == hmmTopology->nSubStates()) and (boundary & Am::Allophone::isFinalPhone);
                if (not allophoneIsBlank and not isLastStateInLemma) {
                    // Add blank state after the newly created state
                    currentState = extendState(currentState, blankDesc_);

                    if (blankLoop_) {
                        // Add loop for this blank state
                        addTransition(currentState, currentState);
                    }
                }
            }
        }
    }

    return currentState;
}

void CtcTreeBuilder::addWordBoundaryStates() {
    Bliss::Lemma const* wordBoundaryLemma = lexicon_.specialLemma("word-boundary");
    if (wordBoundaryLemma == nullptr) {
        return;
    }

    // Add the word-boundary to the tree, starting from the wordBoundaryRoot_
    // If the word-boundary has several pronunciation, only the first one is considered
    auto prons = wordBoundaryLemma->pronunciations();

    StateId wordBoundaryEnd = extendPronunciation(wordBoundaryRoot_, (prons.first)->pronunciation());
    require(wordBoundaryEnd != 0);

    Bliss::LemmaPronunciation const* wordBoundaryPronLemma = prons.first;
    require(wordBoundaryPronLemma != nullptr);

    // The "normal" root is the transition state from the word-boundary token, such that a new word can be started afterwards
    addExit(wordBoundaryEnd, network_.rootState, wordBoundaryPronLemma->id());

    std::vector<StateId> wordBoundaryLemmaStartStates;
    for (HMMStateNetwork::SuccessorIterator target = network_.structure.successors(wordBoundaryRoot_); target; ++target) {
        if (!target.isLabel()) {
            wordBoundaryLemmaStartStates.push_back(*target);
        }
    }
    // Add optional blank before the word-boundary lemma
    StateId blankBefore = extendState(wordBoundaryRoot_, blankDesc_);
    for (StateId wbs : wordBoundaryLemmaStartStates) {
        network_.structure.addTargetToNode(blankBefore, wbs);
    }

    if (blankLoop_) {
        // Add loop for this blank state
        addTransition(blankBefore, blankBefore);
    }
}

// -------------------- RnaTreeBuilder --------------------

const Core::ParameterBool RnaTreeBuilder::paramLabelLoop(
        "allow-label-loop",
        "allow label loops in the search tree",
        false);

const Core::ParameterBool RnaTreeBuilder::paramForceBlank(
        "force-blank-between-repeated-labels",
        "require a blank label between two identical labels (only works if label-loops are disabled)",
        false);

RnaTreeBuilder::RnaTreeBuilder(Core::Configuration config, const Bliss::Lexicon& lexicon, const Am::AcousticModel& acousticModel, Search::PersistentStateTree& network, bool initialize)
        : CtcTreeBuilder(config, lexicon, acousticModel, network, initialize) {
    this->labelLoop_  = paramLabelLoop(config);
    this->forceBlank_ = paramForceBlank(config);
}

// -------------------- AedTreeBuilder --------------------

AedTreeBuilder::AedTreeBuilder(Core::Configuration config, const Bliss::Lexicon& lexicon, const Am::AcousticModel& acousticModel, Search::PersistentStateTree& network, bool initialize)
<<<<<<< HEAD
        : CtcAedSharedBaseClassTreeBuilder(config, lexicon, acousticModel, network) {
    // auto iters = lexicon.phonemeInventory()->phonemes();
    // for (auto it = iters.first; it != iters.second; ++it) {
    //     require(not(*it)->isContextDependent());  // Context dependent labels are not supported
    // }
=======
        : SharedBaseClassTreeBuilder(config, lexicon, acousticModel, network) {
    auto iters = lexicon.phonemeInventory()->phonemes();
    for (auto it = iters.first; it != iters.second; ++it) {
        require(not(*it)->isContextDependent());  // Context dependent labels are not supported
    }
>>>>>>> 6fa4e00c

    if (initialize) {
        verify(!network_.rootState);
        network_.ciRootState = network_.rootState = createRoot();

        // Create a special root for the word-boundary token if it exists in the lexicon
        if (lexicon.specialLemma("word-boundary") != nullptr) {
            wordBoundaryRoot_ = createRoot();
            network_.otherRootStates.insert(wordBoundaryRoot_);
        }
    }
}

std::unique_ptr<AbstractTreeBuilder> AedTreeBuilder::newInstance(Core::Configuration config, const Bliss::Lexicon& lexicon, const Am::AcousticModel& acousticModel, Search::PersistentStateTree& network, bool initialize) {
    return std::unique_ptr<AbstractTreeBuilder>(new AedTreeBuilder(config, lexicon, acousticModel, network));
}

void AedTreeBuilder::build() {
<<<<<<< HEAD
    auto wordBoundaryLemma = lexicon_.specialLemma("word-boundary");
    if (wordBoundaryLemma != nullptr) {
        addWordBoundaryStates();
    }

    auto sentenceEndLemma = lexicon_.specialLemma("sentence-end");
=======
    addWordBoundaryStates();

    auto wordBoundaryLemma = lexicon_.specialLemma("word-boundary");
    auto sentenceEndLemma  = lexicon_.specialLemma("sentence-end");
>>>>>>> 6fa4e00c
    if (!sentenceEndLemma) {
        sentenceEndLemma = lexicon_.specialLemma("sentence-boundary");
    }
    require(sentenceEndLemma);
    auto silenceLemma = lexicon_.specialLemma("silence");
    auto iters        = lexicon_.lemmaPronunciations();

    // Iterate over the lemmata and add them to the tree
    for (auto it = iters.first; it != iters.second; ++it) {
        if ((*it)->lemma() == wordBoundaryLemma) {
            // The wordBoundaryLemma should be a successor of the wordBoundaryRoot_
            // This is handled separately in addWordBoundaryStates()
            continue;
        }

        StateId lastState = extendPronunciation(network_.rootState, (*it)->pronunciation());

        if (wordBoundaryLemma != nullptr && (*it)->lemma() != sentenceEndLemma && (*it)->lemma() != silenceLemma) {
            // If existing, the wordBoundaryRoot_ should be the transit state for all word ends except sentence-end and silence
            addExit(lastState, wordBoundaryRoot_, (*it)->id());
        }
        else {
            addExit(lastState, network_.rootState, (*it)->id());
        }
    }
}

StateId AedTreeBuilder::extendPronunciation(StateId startState, Bliss::Pronunciation const* pron) {
    require(pron != nullptr);
    StateId currentState = startState;

    for (u32 i = 0u; i < pron->length(); i++) {
        Bliss::Phoneme::Id phoneme = (*pron)[i];

        u32 boundary = 0u;
        if (i == 0) {
            boundary |= Am::Allophone::isInitialPhone;
        }
        if ((i + 1) == pron->length()) {
            boundary |= Am::Allophone::isFinalPhone;
        }

        Bliss::ContextPhonology::SemiContext history, future;
        const Am::Allophone*                 allophone   = acousticModel_.allophoneAlphabet()->allophone(Am::Allophone(Bliss::ContextPhonology::PhonemeInContext(phoneme, history, future), boundary));
        const Am::ClassicHmmTopology*        hmmTopology = acousticModel_.hmmTopology(phoneme);

        for (u32 phoneState = 0; phoneState < hmmTopology->nPhoneStates(); ++phoneState) {
            Am::AllophoneState   alloState = acousticModel_.allophoneStateAlphabet()->allophoneState(allophone, phoneState);
            StateTree::StateDesc desc;
            desc.acousticModel = acousticModel_.emissionIndex(alloState);  // state-tying look-up

            for (u32 subState = 0; subState < hmmTopology->nSubStates(); ++subState) {
                desc.transitionModelIndex = acousticModel_.stateTransitionIndex(alloState, subState);
                verify(desc.transitionModelIndex < Core::Type<StateTree::StateDesc::TransitionModelIndex>::max);

                // Add new state
                currentState = extendState(currentState, desc);
            }
        }
    }

    return currentState;
}

void AedTreeBuilder::addWordBoundaryStates() {
    Bliss::Lemma const* wordBoundaryLemma = lexicon_.specialLemma("word-boundary");
    if (wordBoundaryLemma == nullptr) {
        return;
    }

    // Add the word-boundary to the tree, starting from the wordBoundaryRoot_
    // If the word-boundary has several pronunciation, only the first one is considered
    auto prons = wordBoundaryLemma->pronunciations();

    StateId wordBoundaryEnd = extendPronunciation(wordBoundaryRoot_, (prons.first)->pronunciation());
    require(wordBoundaryEnd != 0);

    Bliss::LemmaPronunciation const* wordBoundaryPronLemma = prons.first;
    require(wordBoundaryPronLemma != nullptr);

    // The "normal" root is the transition state from the word-boundary token, such that a new word can be started afterwards
    addExit(wordBoundaryEnd, network_.rootState, wordBoundaryPronLemma->id());
}<|MERGE_RESOLUTION|>--- conflicted
+++ resolved
@@ -1206,21 +1206,6 @@
     }
 }
 
-<<<<<<< HEAD
-// -------------------- CtcAedSharedBaseClassTreeBuilder --------------------
-
-CtcAedSharedBaseClassTreeBuilder::CtcAedSharedBaseClassTreeBuilder(Core::Configuration          config,
-                                                                   const Bliss::Lexicon&        lexicon,
-                                                                   const Am::AcousticModel&     acousticModel,
-                                                                   Search::PersistentStateTree& network)
-        : AbstractTreeBuilder(config, lexicon, acousticModel, network) {}
-
-StateId CtcAedSharedBaseClassTreeBuilder::createRoot() {
-    return createState(StateTree::StateDesc(Search::StateTree::invalidAcousticModel, Am::TransitionModel::entryM1));
-}
-
-StateId CtcAedSharedBaseClassTreeBuilder::extendState(StateId predecessor, StateTree::StateDesc desc) {
-=======
 // -------------------- SharedBaseClassTreeBuilder --------------------
 
 SharedBaseClassTreeBuilder::SharedBaseClassTreeBuilder(Core::Configuration          config,
@@ -1234,7 +1219,6 @@
 }
 
 StateId SharedBaseClassTreeBuilder::extendState(StateId predecessor, StateTree::StateDesc desc) {
->>>>>>> 6fa4e00c
     // Check if the successor already exists
     for (HMMStateNetwork::SuccessorIterator target = network_.structure.successors(predecessor); target; ++target) {
         if (!target.isLabel() && network_.structure.state(*target).stateDesc == desc) {
@@ -1248,11 +1232,7 @@
     return ret;
 }
 
-<<<<<<< HEAD
-void CtcAedSharedBaseClassTreeBuilder::addTransition(StateId predecessor, StateId successor) {
-=======
 void SharedBaseClassTreeBuilder::addTransition(StateId predecessor, StateId successor) {
->>>>>>> 6fa4e00c
     auto const& predecessorStateDesc = network_.structure.state(predecessor).stateDesc;
     auto const& successorStateDesc   = network_.structure.state(successor).stateDesc;
 
@@ -1267,11 +1247,7 @@
     network_.structure.addTargetToNode(predecessor, successor);
 }
 
-<<<<<<< HEAD
-u32 CtcAedSharedBaseClassTreeBuilder::addExit(StateId state, StateId transitState, Bliss::LemmaPronunciation::Id pron) {
-=======
 u32 SharedBaseClassTreeBuilder::addExit(StateId state, StateId transitState, Bliss::LemmaPronunciation::Id pron) {
->>>>>>> 6fa4e00c
     PersistentStateTree::Exit exit;
     exit.transitState  = transitState;
     exit.pronunciation = pron;
@@ -1309,11 +1285,7 @@
         true);
 
 CtcTreeBuilder::CtcTreeBuilder(Core::Configuration config, const Bliss::Lexicon& lexicon, const Am::AcousticModel& acousticModel, Search::PersistentStateTree& network, bool initialize)
-<<<<<<< HEAD
-        : CtcAedSharedBaseClassTreeBuilder(config, lexicon, acousticModel, network),
-=======
         : SharedBaseClassTreeBuilder(config, lexicon, acousticModel, network),
->>>>>>> 6fa4e00c
           labelLoop_(paramLabelLoop(config)),
           blankLoop_(paramBlankLoop(config)),
           forceBlank_(paramForceBlank(config)) {
@@ -1497,19 +1469,11 @@
 // -------------------- AedTreeBuilder --------------------
 
 AedTreeBuilder::AedTreeBuilder(Core::Configuration config, const Bliss::Lexicon& lexicon, const Am::AcousticModel& acousticModel, Search::PersistentStateTree& network, bool initialize)
-<<<<<<< HEAD
-        : CtcAedSharedBaseClassTreeBuilder(config, lexicon, acousticModel, network) {
+        : SharedBaseClassTreeBuilder(config, lexicon, acousticModel, network) {
     // auto iters = lexicon.phonemeInventory()->phonemes();
     // for (auto it = iters.first; it != iters.second; ++it) {
     //     require(not(*it)->isContextDependent());  // Context dependent labels are not supported
     // }
-=======
-        : SharedBaseClassTreeBuilder(config, lexicon, acousticModel, network) {
-    auto iters = lexicon.phonemeInventory()->phonemes();
-    for (auto it = iters.first; it != iters.second; ++it) {
-        require(not(*it)->isContextDependent());  // Context dependent labels are not supported
-    }
->>>>>>> 6fa4e00c
 
     if (initialize) {
         verify(!network_.rootState);
@@ -1528,19 +1492,10 @@
 }
 
 void AedTreeBuilder::build() {
-<<<<<<< HEAD
-    auto wordBoundaryLemma = lexicon_.specialLemma("word-boundary");
-    if (wordBoundaryLemma != nullptr) {
-        addWordBoundaryStates();
-    }
-
-    auto sentenceEndLemma = lexicon_.specialLemma("sentence-end");
-=======
     addWordBoundaryStates();
 
     auto wordBoundaryLemma = lexicon_.specialLemma("word-boundary");
     auto sentenceEndLemma  = lexicon_.specialLemma("sentence-end");
->>>>>>> 6fa4e00c
     if (!sentenceEndLemma) {
         sentenceEndLemma = lexicon_.specialLemma("sentence-boundary");
     }

--- conflicted
+++ resolved
@@ -1302,11 +1302,7 @@
     auto const& successorStateDesc = network_.structure.state(successor).stateDesc;
 
     for (HMMStateNetwork::SuccessorIterator target = network_.structure.successors(predecessor); target; ++target) {
-<<<<<<< HEAD
-        if (!target.isLabel() && network_.structure.state(*target).stateDesc == network_.structure.state(successor).stateDesc) {
-=======
         if (!target.isLabel() && network_.structure.state(*target).stateDesc == successorStateDesc) {
->>>>>>> 55f8f0ed
             // The node is already a successor of the predecessor, so the transition already exists
             return;
         }
@@ -1317,11 +1313,8 @@
 }
 
 StateId CtcTreeBuilder::extendPronunciation(StateId startState, Bliss::Pronunciation const* pron) {
-<<<<<<< HEAD
-=======
     require(pron != nullptr);
 
->>>>>>> 55f8f0ed
     StateId currentState      = startState;
     StateId prevNonBlankState = invalidTreeNodeIndex;
 
@@ -1386,13 +1379,7 @@
 
     // Add the word-boundary to the tree, starting from the wordBoundaryRoot_
     // If the word-boundary has several pronunciation, only the first one is considered
-<<<<<<< HEAD
-    auto prons            = wordBoundaryLemma->pronunciations();
-    wordBoundaryEnd       = extendPronunciation(wordBoundaryRoot_, (prons.first)->pronunciation());
-    wordBoundaryPronLemma = prons.first;
-=======
     auto prons = wordBoundaryLemma->pronunciations();
->>>>>>> 55f8f0ed
 
     StateId wordBoundaryEnd = extendPronunciation(wordBoundaryRoot_, (prons.first)->pronunciation());
     require(wordBoundaryEnd != 0);

--- conflicted
+++ resolved
@@ -159,11 +159,6 @@
 LDFLAGS     += -Wl,-rpath -Wl,${PYTHON_PATH}/lib
 else
 INCLUDES    += `python3-config --includes 2>/dev/null`
-<<<<<<< HEAD
-=======
-INCLUDES    += -I$(shell python3 -c 'import numpy as np; print(np.get_include())')
-INCLUDES    += `python3 -m pybind11 --includes 2>/dev/null`
->>>>>>> 0cbc5e2e
 LDFLAGS     += `python3-config --ldflags --embed 2>/dev/null`
 # IF you want to use Python2 for whatever reason:
 # INCLUDES    += `pkg-config --cflags python`

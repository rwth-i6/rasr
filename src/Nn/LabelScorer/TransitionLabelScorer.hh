/** Copyright 2025 RWTH Aachen University. All rights reserved.
 *
 *  Licensed under the RWTH ASR License (the "License");
 *  you may not use this file except in compliance with the License.
 *  You may obtain a copy of the License at
 *
 *      http://www.hltpr.rwth-aachen.de/rwth-asr/rwth-asr-license.html
 *
 *  Unless required by applicable law or agreed to in writing, software
 *  distributed under the License is distributed on an "AS IS" BASIS,
 *  WITHOUT WARRANTIES OR CONDITIONS OF ANY KIND, either express or implied.
 *  See the License for the specific language governing permissions and
 *  limitations under the License.
 */

#ifndef TRANSITION_LABEL_SCORER_HH
#define TRANSITION_LABEL_SCORER_HH

#include "LabelScorer.hh"

namespace Nn {

/*
 * This LabelScorer returns predefined transition scores depending on the transition type of each request.
 * The transition scores are all individually specified as config parameters.
 * It should be used together with a main LabelScorer within the CombineLabelScorer
 */
class TransitionLabelScorer : public LabelScorer {
public:
    using Precursor = LabelScorer;

    TransitionLabelScorer(Core::Configuration const& config);
    virtual ~TransitionLabelScorer() = default;

    // No op
    void reset() override;

    // No op
    void signalNoMoreFeatures() override;

    // Return dummy-context
    ScoringContextRef getInitialScoringContext() override;

<<<<<<< HEAD
    // No op
=======
    // Clean up base scorer
    void cleanupCaches(Core::CollapsedVector<ScoringContextRef> const& activeContexts) override;

    // Add input to base scorer
>>>>>>> 54dabf1a
    void addInput(DataView const& input) override;

protected:
    // Return dummy-context
    ScoringContextRef extendedScoringContextInternal(Request const& request) override;

<<<<<<< HEAD
    // Return transition score based on transition type of the request
    std::optional<ScoreWithTime> computeScoreWithTimeInternal(Request const& request) override;

    // Return transition scores based on transition types of the requests
    std::optional<ScoresWithTimes> computeScoresWithTimesInternal(std::vector<Request> const& requests) override;

    virtual TransitionPresetType defaultPreset() const override {
        return TransitionPresetType::ALL;
    }
=======
protected:
    // Extend context via base scorer
    ScoringContextRef extendedScoringContextInternal(Request const& request) override;

    // Compute score of base scorer and add transition score based on transition type of the request
    std::optional<ScoreWithTime> computeScoreWithTimeInternal(Request const& request) override;

    // Compute scores of base scorer and add transition scores based on transition types of the requests
    std::optional<ScoresWithTimes> computeScoresWithTimesInternal(std::vector<Request> const& requests) override;
>>>>>>> 54dabf1a

private:
    std::unordered_map<TransitionType, Score> transitionScores_;
};

}  // namespace Nn

#endif  // TRANSITION_LABEL_SCORER_HH<|MERGE_RESOLUTION|>--- conflicted
+++ resolved
@@ -41,41 +41,18 @@
     // Return dummy-context
     ScoringContextRef getInitialScoringContext() override;
 
-<<<<<<< HEAD
     // No op
-=======
-    // Clean up base scorer
-    void cleanupCaches(Core::CollapsedVector<ScoringContextRef> const& activeContexts) override;
-
-    // Add input to base scorer
->>>>>>> 54dabf1a
     void addInput(DataView const& input) override;
 
 protected:
     // Return dummy-context
     ScoringContextRef extendedScoringContextInternal(Request const& request) override;
 
-<<<<<<< HEAD
     // Return transition score based on transition type of the request
     std::optional<ScoreWithTime> computeScoreWithTimeInternal(Request const& request) override;
 
     // Return transition scores based on transition types of the requests
     std::optional<ScoresWithTimes> computeScoresWithTimesInternal(std::vector<Request> const& requests) override;
-
-    virtual TransitionPresetType defaultPreset() const override {
-        return TransitionPresetType::ALL;
-    }
-=======
-protected:
-    // Extend context via base scorer
-    ScoringContextRef extendedScoringContextInternal(Request const& request) override;
-
-    // Compute score of base scorer and add transition score based on transition type of the request
-    std::optional<ScoreWithTime> computeScoreWithTimeInternal(Request const& request) override;
-
-    // Compute scores of base scorer and add transition scores based on transition types of the requests
-    std::optional<ScoresWithTimes> computeScoresWithTimesInternal(std::vector<Request> const& requests) override;
->>>>>>> 54dabf1a
 
 private:
     std::unordered_map<TransitionType, Score> transitionScores_;

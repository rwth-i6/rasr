/** Copyright 2025 RWTH Aachen University. All rights reserved.
 *
 *  Licensed under the RWTH ASR License (the "License");
 *  you may not use this file except in compliance with the License.
 *  You may obtain a copy of the License at
 *
 *      http://www.hltpr.rwth-aachen.de/rwth-asr/rwth-asr-license.html
 *
 *  Unless required by applicable law or agreed to in writing, software
 *  distributed under the License is distributed on an "AS IS" BASIS,
 *  WITHOUT WARRANTIES OR CONDITIONS OF ANY KIND, either express or implied.
 *  See the License for the specific language governing permissions and
 *  limitations under the License.
 */
#ifndef TRACEBACK_HH
#define TRACEBACK_HH

#include <Bliss/Lexicon.hh>
#include <Core/ReferenceCounting.hh>
#include <Lattice/Lattice.hh>
#include <Lattice/LatticeAdaptor.hh>
#include <Speech/Types.hh>

namespace Search {

/*
 * Struct to join AM and LM score and allow element-wise operations.
 */
struct ScoreVector {
    Speech::Score acoustic, lm;
    ScoreVector(Speech::Score a, Speech::Score l)
            : acoustic(a), lm(l) {}
    operator Speech::Score() const {
        return acoustic + lm;
    };
    ScoreVector operator+(ScoreVector const& other) const {
        return ScoreVector(acoustic + other.acoustic, lm + other.lm);
    }
    ScoreVector operator-(ScoreVector const& other) const {
        return ScoreVector(acoustic - other.acoustic, lm - other.lm);
    }
    ScoreVector& operator+=(ScoreVector const& other) {
        acoustic += other.acoustic;
        lm += other.lm;
        return *this;
    }
    ScoreVector& operator-=(ScoreVector const& other) {
        acoustic -= other.acoustic;
        lm -= other.lm;
        return *this;
    }
};

/*
 * Data associated with a single traceback node
 */
struct TracebackItem {
public:
    typedef Lattice::WordBoundary::Transit Transit;

public:
    const Bliss::LemmaPronunciation* pronunciation;  // Pronunciation of lexicon lemma for lattice creation
    Speech::TimeframeIndex           time;           // Ending time
    ScoreVector                      score;          // Absolute score
    Transit                          transit;        // Final transition description
    TracebackItem(const Bliss::LemmaPronunciation* p, Speech::TimeframeIndex t, ScoreVector s, Transit te)
            : pronunciation(p), time(t), score(s), transit(te) {}
};

/*
 * Vector of TracebackItems together with some functions for conversions and IO
 */
class Traceback : public std::vector<TracebackItem>,
                  public Core::ReferenceCounted {
public:
    void                    write(std::ostream& os, Core::Ref<const Bliss::PhonemeInventory>) const;
    Fsa::ConstAutomatonRef  lemmaAcceptor(Core::Ref<const Bliss::Lexicon>) const;
    Fsa::ConstAutomatonRef  lemmaPronunciationAcceptor(Core::Ref<const Bliss::Lexicon>) const;
    Lattice::WordLatticeRef wordLattice(Core::Ref<const Bliss::Lexicon>) const;
};

/*
 * TracebackItem together with predecessor and sibling pointers.
 * Used to build the lattice after recognition.
 * Siblings are traces which will share the same lattice state (i.e. hypotheses with the same ScoringContext) but
 * have different predecessors.
 * So a trace structure like this (where "<-" indicates a predecessor and "v" indicates a sibling)
 * A  <- B
 *       v
 * A' <- B'
 * will lead to a lattice like this:
 * O - O
 *   /
 * O
 *
 * Siblings form a chain so that the last sibling in the chain only has an empty Ref as its sibling.
 * An empty Ref predecessor means that this trace will be connected to the initial lattice state.
<<<<<<< HEAD
=======
 *
 * Note: Don't connect traces as siblings or predecessor of each other in a circular way as this may result
 * in infinite loops during traversal.
>>>>>>> 159fbd80
 */
class LatticeTrace : public Core::ReferenceCounted,
                     public TracebackItem {
public:
    Core::Ref<LatticeTrace> predecessor;
    Core::Ref<LatticeTrace> sibling;

<<<<<<< HEAD
    LatticeTrace(Core::Ref<LatticeTrace> const&   pre,
                 Bliss::LemmaPronunciation const* p,
                 Speech::TimeframeIndex           t,
                 ScoreVector                      s,
                 Transit const&                   transit);

=======
    LatticeTrace(Core::Ref<LatticeTrace> const&   predecessor,
                 Bliss::LemmaPronunciation const* pronunciation,
                 Speech::TimeframeIndex           timeframe,
                 ScoreVector                      scores,
                 Transit const&                   transit);

    LatticeTrace(Speech::TimeframeIndex timeframe, ScoreVector scores, const Transit& transit);

    /*
     * Append sibling chain to the end of the own sibling chain
     * Example: If we have sibling chains
     *
     * A -> B -> C and D -> E
     *
     * then after A.appendSibling(D) it will be
     *
     * A -> B -> C -> D -> E
     */
    void appendSiblingToChain(Core::Ref<LatticeTrace> newSibling);

>>>>>>> 159fbd80
    /*
     * Perform best-predecessor traceback.
     * Ordered by increasing timestep.
     */
<<<<<<< HEAD
    Core::Ref<Traceback> getTraceback() const;
};

/*
 * Build a word lattice from a set of traces. The given traces will be conencted to the final lattice
 * state and they are traced back until an empty predecessor at which point they get connected to the
 * initial lattice state.
 */
Core::Ref<const LatticeAdaptor> buildWordLatticeFromTraces(std::vector<Core::Ref<LatticeTrace>> const& traces, Core::Ref<const Bliss::Lexicon> lexicon);
=======
    Core::Ref<Traceback> performTraceback() const;

    /*
     * Build a word lattice from a traces. The given trace will be represent the final lattice
     * state and it is traced back along predecessors and siblings until ending up at a trace with empty predecessor
     * which represents the initial state.
     *
     * This requires that all paths lead back to a single initial trace with empty predecessor.
     * It's also required that this trace itself does have a predecessor, i.e. initial and final
     * state in the lattice are different.
     */
    Core::Ref<const LatticeAdaptor> buildWordLattice(Core::Ref<const Bliss::Lexicon> lexicon) const;

    /*
     * Write valid pronunciations of associated traceback to output stream.
     */
    void write(std::ostream& os, Core::Ref<const Bliss::PhonemeInventory> phi) const;

    /*
     * Collect lemmas of valid pronunciations of associated traceback into `lemmaSequence`.
     */
    void getLemmaSequence(std::vector<Bliss::Lemma*>& lemmaSequence) const;

    /*
     * Count number of items with valid pronunciations along associated traceback.
     */
    u32 wordCount() const;
};
>>>>>>> 159fbd80

}  // namespace Search

#endif  // TRACEBACK_HH<|MERGE_RESOLUTION|>--- conflicted
+++ resolved
@@ -95,12 +95,9 @@
  *
  * Siblings form a chain so that the last sibling in the chain only has an empty Ref as its sibling.
  * An empty Ref predecessor means that this trace will be connected to the initial lattice state.
-<<<<<<< HEAD
-=======
  *
  * Note: Don't connect traces as siblings or predecessor of each other in a circular way as this may result
  * in infinite loops during traversal.
->>>>>>> 159fbd80
  */
 class LatticeTrace : public Core::ReferenceCounted,
                      public TracebackItem {
@@ -108,14 +105,6 @@
     Core::Ref<LatticeTrace> predecessor;
     Core::Ref<LatticeTrace> sibling;
 
-<<<<<<< HEAD
-    LatticeTrace(Core::Ref<LatticeTrace> const&   pre,
-                 Bliss::LemmaPronunciation const* p,
-                 Speech::TimeframeIndex           t,
-                 ScoreVector                      s,
-                 Transit const&                   transit);
-
-=======
     LatticeTrace(Core::Ref<LatticeTrace> const&   predecessor,
                  Bliss::LemmaPronunciation const* pronunciation,
                  Speech::TimeframeIndex           timeframe,
@@ -136,22 +125,10 @@
      */
     void appendSiblingToChain(Core::Ref<LatticeTrace> newSibling);
 
->>>>>>> 159fbd80
     /*
      * Perform best-predecessor traceback.
      * Ordered by increasing timestep.
      */
-<<<<<<< HEAD
-    Core::Ref<Traceback> getTraceback() const;
-};
-
-/*
- * Build a word lattice from a set of traces. The given traces will be conencted to the final lattice
- * state and they are traced back until an empty predecessor at which point they get connected to the
- * initial lattice state.
- */
-Core::Ref<const LatticeAdaptor> buildWordLatticeFromTraces(std::vector<Core::Ref<LatticeTrace>> const& traces, Core::Ref<const Bliss::Lexicon> lexicon);
-=======
     Core::Ref<Traceback> performTraceback() const;
 
     /*
@@ -180,7 +157,6 @@
      */
     u32 wordCount() const;
 };
->>>>>>> 159fbd80
 
 }  // namespace Search
 

--- conflicted
+++ resolved
@@ -10,11 +10,8 @@
 TARGETS		= libSprintLabelScorer.$(a)
 
 LIBSPRINTLABELSCORER_O =  \
-<<<<<<< HEAD
+    $(OBJDIR)/BufferedLabelScorer.o \
     $(OBJDIR)/Encoder.o \
-=======
-    $(OBJDIR)/BufferedLabelScorer.o \
->>>>>>> bc4426ba
     $(OBJDIR)/LabelScorer.o \
     $(OBJDIR)/ScoringContext.o
 

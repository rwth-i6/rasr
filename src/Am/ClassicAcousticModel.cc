--- conflicted
+++ resolved
@@ -106,12 +106,8 @@
         "none", noTying,
         "no-tying", noTying,
         "no-tying-dense", noTyingDense,
-<<<<<<< HEAD
-        "diphone-no-tying-dense", diphoneNoStateTyingDense,
-=======
         "diphone-dense", diphoneDense,
         "monophone-dense", monophoneDense,
->>>>>>> d5065331
         "monophone", monophoneTying,
         "monophone-eow", monophoneEOWTying,  // monophone: differ within-word and end-of-word
         "lut", lutTying,

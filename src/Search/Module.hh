/** Copyright 2020 RWTH Aachen University. All rights reserved.
 *
 *  Licensed under the RWTH ASR License (the "License");
 *  you may not use this file except in compliance with the License.
 *  You may obtain a copy of the License at
 *
 *      http://www.hltpr.rwth-aachen.de/rwth-asr/rwth-asr-license.html
 *
 *  Unless required by applicable law or agreed to in writing, software
 *  distributed under the License is distributed on an "AS IS" BASIS,
 *  WITHOUT WARRANTIES OR CONDITIONS OF ANY KIND, either express or implied.
 *  See the License for the specific language governing permissions and
 *  limitations under the License.
 */
#ifndef _SEARCH_MODULE_HH
#define _SEARCH_MODULE_HH

#include <Core/Configuration.hh>
#include <Core/Singleton.hh>
#include "SearchV2.hh"
<<<<<<< HEAD
=======

#include "TreeBuilder.hh"
>>>>>>> 8c892b7d

namespace Search {

class SearchAlgorithm;
class LatticeHandler;

enum TreeBuilderType {
    previousBehavior,
    classicHmm,
    minimizedHmm,
    ctc,
    rna,
};

enum SearchType {
    WordConditionedTreeSearchType,
    AdvancedTreeSearch,
    LinearSearchType,
    ExpandingFsaSearchType
};

enum SearchTypeV2 {
    LexiconfreeTimesyncBeamSearchType
};

class Module_ {
private:
    static const Core::Choice          searchTypeV2Choice;
    static const Core::ParameterChoice searchTypeV2Param;

public:
    Module_();

<<<<<<< HEAD
    SearchAlgorithm*   createRecognizer(SearchType type, const Core::Configuration& config) const;
    SearchAlgorithmV2* createSearchAlgorithm(const Core::Configuration& config) const;
    LatticeHandler*    createLatticeHandler(const Core::Configuration& c) const;
=======
    std::unique_ptr<AbstractTreeBuilder> createTreeBuilder(Core::Configuration config, const Bliss::Lexicon& lexicon, const Am::AcousticModel& acousticModel, Search::PersistentStateTree& network, bool initialize = true) const;
    SearchAlgorithm*                     createRecognizer(SearchType type, const Core::Configuration& config) const;
    SearchAlgorithmV2*                   createSearchAlgorithmV2(const Core::Configuration& config) const;
    LatticeHandler*                      createLatticeHandler(const Core::Configuration& c) const;
>>>>>>> 8c892b7d
};

typedef Core::SingletonHolder<Module_> Module;
}  // namespace Search

#endif  // _SEARCH_MODULE_HH<|MERGE_RESOLUTION|>--- conflicted
+++ resolved
@@ -18,11 +18,8 @@
 #include <Core/Configuration.hh>
 #include <Core/Singleton.hh>
 #include "SearchV2.hh"
-<<<<<<< HEAD
-=======
 
 #include "TreeBuilder.hh"
->>>>>>> 8c892b7d
 
 namespace Search {
 
@@ -56,16 +53,10 @@
 public:
     Module_();
 
-<<<<<<< HEAD
-    SearchAlgorithm*   createRecognizer(SearchType type, const Core::Configuration& config) const;
-    SearchAlgorithmV2* createSearchAlgorithm(const Core::Configuration& config) const;
-    LatticeHandler*    createLatticeHandler(const Core::Configuration& c) const;
-=======
     std::unique_ptr<AbstractTreeBuilder> createTreeBuilder(Core::Configuration config, const Bliss::Lexicon& lexicon, const Am::AcousticModel& acousticModel, Search::PersistentStateTree& network, bool initialize = true) const;
     SearchAlgorithm*                     createRecognizer(SearchType type, const Core::Configuration& config) const;
     SearchAlgorithmV2*                   createSearchAlgorithmV2(const Core::Configuration& config) const;
     LatticeHandler*                      createLatticeHandler(const Core::Configuration& c) const;
->>>>>>> 8c892b7d
 };
 
 typedef Core::SingletonHolder<Module_> Module;

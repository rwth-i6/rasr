--- conflicted
+++ resolved
@@ -38,46 +38,16 @@
 class PerformanceCounter : public Core::StopWatch {
 public:
     PerformanceCounter(Search::SearchSpaceStatistics& stats, const std::string& name, bool start = true)
-<<<<<<< HEAD
-            : Core::StopWatch(), timeStats(stats.customStatistics("Profiling: " + name + ": Centiseconds")) {
-        if (start)
-            this->start();
-=======
             : stopWatch_(), timeStats_(stats.customStatistics("Profiling: " + name + ": Centiseconds")) {
         if (start) {
             stopWatch_.start();
         }
->>>>>>> 97e5bd7d
     }
 
     ~PerformanceCounter() {
         stopAndYield();
     }
 
-<<<<<<< HEAD
-    /// Prints the current instruction count to the statistics object
-    void stopAndYield(bool print = false) {
-        stop();
-        timeStats += elapsedCentiseconds();
-        if (print)
-            std::cout << " time: " << elapsedCentiseconds() << std::endl;
-        reset();
-    }
-
-    static inline u64 instructions() {
-        unsigned int a, d;
-        asm __volatile__(""
-                         :
-                         :
-                         : "memory");
-        asm volatile("rdtsc"
-                     : "=a"(a), "=d"(d));
-        return ((u64)a) | (((u64)d) << 32);
-    }
-
-private:
-    Core::Statistics<f32>& timeStats;
-=======
     void start() {
         stopWatch_.stop();
         stopWatch_.start();
@@ -100,7 +70,6 @@
 private:
     Core::StopWatch        stopWatch_;
     Core::Statistics<f32>& timeStats_;
->>>>>>> 97e5bd7d
 };
 
 inline f32 scaledLogAdd(f32 a, f32 b, f32 scale, f32 invertedScale) {

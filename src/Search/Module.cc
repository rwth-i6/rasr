--- conflicted
+++ resolved
@@ -16,11 +16,8 @@
 #include <Search/LatticeHandler.hh>
 #include <Search/Module.hh>
 #include <Search/WordConditionedTreeSearch.hh>
-<<<<<<< HEAD
 #include "LexiconfreeTimesyncBeamSearch/LexiconfreeTimesyncBeamSearch.hh"
-=======
 #include "TreeBuilder.hh"
->>>>>>> dbbe90e4
 #ifdef MODULE_SEARCH_WFST
 #include <Search/Wfst/ExpandingFsaSearch.hh>
 #include <Search/Wfst/LatticeHandler.hh>
@@ -37,14 +34,13 @@
 Module_::Module_() {
 }
 
-<<<<<<< HEAD
 const Core::Choice Module_::searchTypeV2Choice(
         "lexiconfree-timesync-beam-search", SearchTypeV2::LexiconfreeTimesyncBeamSearchType,
         Core::Choice::endMark());
 
 const Core::ParameterChoice Module_::searchTypeV2Param(
         "type", &Module_::searchTypeV2Choice, "type of search", SearchTypeV2::LexiconfreeTimesyncBeamSearchType);
-=======
+
 const Core::Choice choiceTreeBuilderType(
         "classic-hmm", static_cast<int>(TreeBuilderType::classicHmm),
         "minimized-hmm", static_cast<int>(TreeBuilderType::minimizedHmm),
@@ -76,7 +72,6 @@
         default: defect();
     }
 }
->>>>>>> dbbe90e4
 
 SearchAlgorithm* Module_::createRecognizer(SearchType type, const Core::Configuration& config) const {
     SearchAlgorithm* recognizer = 0;

/** Copyright 2025 RWTH Aachen University. All rights reserved.
 *
 *  Licensed under the RWTH ASR License (the "License");
 *  you may not use this file except in compliance with the License.
 *  You may obtain a copy of the License at
 *
 *      http://www.hltpr.rwth-aachen.de/rwth-asr/rwth-asr-license.html
 *
 *  Unless required by applicable law or agreed to in writing, software
 *  distributed under the License is distributed on an "AS IS" BASIS,
 *  WITHOUT WARRANTIES OR CONDITIONS OF ANY KIND, either express or implied.
 *  See the License for the specific language governing permissions and
 *  limitations under the License.
 */

#ifndef COMBINE_LABEL_SCORER_HH
#define COMBINE_LABEL_SCORER_HH

#include "LabelScorer.hh"

namespace Nn {

/*
 * Performs log-linear combination of multiple sub-label-scorers, assuming
 * that the sub-scorers have the same label alphabet, i.e.
 * combined_score(request) = sum_i { score_i(request) * scale_i }
 * The assigned timeframe is the maximum over the sub-timeframes, i.e.
 * combined_timeframe(request) = max_i { timeframe_i(request) }
 */
class CombineLabelScorer : public LabelScorer {
    using Precursor = LabelScorer;

public:
    static Core::ParameterInt   paramNumLabelScorers;
    static Core::ParameterFloat paramScale;

    CombineLabelScorer(const Core::Configuration& config);
    virtual ~CombineLabelScorer() = default;

    // Reset all sub-scorers
    void reset() override;

    // Forward signal to all sub-scorers
    void signalNoMoreFeatures() override;

    // Combine initial ScoringContexts from all sub-scorers
    ScoringContextRef getInitialScoringContext() override;

    // Combine extended ScoringContexts from all sub-scorers
    ScoringContextRef extendedScoringContext(Request const& request) override;

    // Cleanup all sub-scorers
    void cleanupCaches(Core::CollapsedVector<ScoringContextRef> const& activeContexts) override;

    // Add input to all sub-scorers
    void addInput(DataView const& input) override;

    // Add inputs to all sub-scorers
    virtual void addInputs(DataView const& input, size_t nTimesteps) override;

    // Compute weighted score of request with all sub-scorers
    std::optional<ScoreWithTime> computeScoreWithTime(Request const& request) override;

    // Compute weighted scores of requests with all sub-scorers
<<<<<<< HEAD
    std::optional<ScoresWithTimes> computeScoresWithTimes(const std::vector<Request>& requests) override;

    // Get number of scorers inside combined scorer
    size_t numSubScorers() const override;

    // Compute weighted score of request with a specific sub-scorer
    std::optional<ScoreWithTime> computeSubScoreWithTime(Request const& request, size_t scorerIdx);

    // Compute weighted scores of requests with a specific sub-scorer
    std::optional<ScoresWithTimes> computeSubScoresWithTimes(const std::vector<Request>& requests, size_t scorerIdx);

#ifdef MODULE_PYTHON
    virtual void registerPythonCallback(std::string const& name, pybind11::function const& callback) override;
#endif
=======
    std::optional<ScoresWithTimes> computeScoresWithTimes(std::vector<Request> const& requests) override;
>>>>>>> c39c568b

protected:
    struct ScaledLabelScorer {
        Core::Ref<LabelScorer> scorer;
        Score                  scale;
    };

    std::vector<ScaledLabelScorer> scaledScorers_;
};

}  // namespace Nn

#endif  // COMBINE_LABEL_SCORER_HH<|MERGE_RESOLUTION|>--- conflicted
+++ resolved
@@ -62,8 +62,7 @@
     std::optional<ScoreWithTime> computeScoreWithTime(Request const& request) override;
 
     // Compute weighted scores of requests with all sub-scorers
-<<<<<<< HEAD
-    std::optional<ScoresWithTimes> computeScoresWithTimes(const std::vector<Request>& requests) override;
+    std::optional<ScoresWithTimes> computeScoresWithTimes(std::vector<Request> const& requests) override;
 
     // Get number of scorers inside combined scorer
     size_t numSubScorers() const override;
@@ -77,9 +76,6 @@
 #ifdef MODULE_PYTHON
     virtual void registerPythonCallback(std::string const& name, pybind11::function const& callback) override;
 #endif
-=======
-    std::optional<ScoresWithTimes> computeScoresWithTimes(std::vector<Request> const& requests) override;
->>>>>>> c39c568b
 
 protected:
     struct ScaledLabelScorer {

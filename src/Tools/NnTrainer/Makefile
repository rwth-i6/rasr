--- conflicted
+++ resolved
@@ -24,12 +24,7 @@
 		../../Mc/libSprintMc.$(a) \
 		../../Mm/libSprintMm.$(a) \
 		../../Nn/libSprintNn.$(a) \
-<<<<<<< HEAD
-    ../../Nn/LabelScorer/libSprintLabelScorer.$(a) \
-    $(subst src,../..,$(LIBS_SEARCH)) \
-=======
         $(subst src,../..,$(LIBS_SEARCH)) \
->>>>>>> 8c892b7d
 		../../Signal/libSprintSignal.$(a) \
 		../../Speech/libSprintSpeech.$(a)
 

/*
 * Copyright 2022 AppTek LLC. All rights reserved.
 */
#include "Session.hh"

#include <chrono>
#include <onnxruntime_c_api.h>
#include <onnxruntime_cxx_api.h>

#ifdef MODULE_CUDA
#include <cuda_runtime.h>
#endif

#ifdef MODULE_CUDA
#include <cuda_runtime.h>
#endif

#include "Util.hh"

namespace Onnx {

const Core::ParameterString Session::paramFile("file",
                                               "path of the model to be loaded into the session",
                                               "");

const Core::ParameterInt Session::paramIntraOpNumThreads("intra-op-num-threads",
                                                         "number of threads to use within one op",
                                                         1);

const Core::ParameterInt Session::paramInterOpNumThreads("inter-op-num-threads",
                                                         "number of threads to use between ops",
                                                         1);

const Core::Choice Session::executionProviderChoice(
        "cpu", ExecutionProviderType::cpu,
        "cuda", ExecutionProviderType::cuda,
        Core::Choice::endMark());

const Core::ParameterChoice Session::paramExecutionProviderType(
        "execution-provider-type", &Session::executionProviderChoice, "type of execution provider", ExecutionProviderType::cpu);

Session::Session(Core::Configuration const& config)
        : Precursor(config),
          file_(paramFile(config)),
          intraOpNumThreads_(paramIntraOpNumThreads(config)),
          interOpNumThreads_(paramInterOpNumThreads(config)),
          allocator_(),
          env_(ORT_LOGGING_LEVEL_WARNING),
          session_(nullptr),
          inputNameMap_(),
          outputNameMap_() {
    Ort::SessionOptions session_opts;
    session_opts.SetIntraOpNumThreads(intraOpNumThreads_);
    session_opts.SetInterOpNumThreads(interOpNumThreads_);

<<<<<<< HEAD
    std::string device = "cpu";

#ifdef MODULE_CUDA
    // Check if a GPU is actually available
    int deviceCount = 0;
    if (cudaGetDeviceCount(&deviceCount) == cudaSuccess and deviceCount > 0) {
        auto providers = Ort::GetAvailableProviders();
        if (std::find(providers.begin(), providers.end(), "CUDAExecutionProvider") != providers.end()) {
=======
    auto providers = Ort::GetAvailableProviders();
    switch (paramExecutionProviderType(config)) {
        case ExecutionProviderType::cpu: {
            if (std::find(providers.begin(), providers.end(), "CPUExecutionProvider") == providers.end()) {
                error() << "Requested CPU execution provider for ONNX session but it is not available.";
            }
            break;
        }
        case ExecutionProviderType::cuda: {
            if (std::find(providers.begin(), providers.end(), "CUDAExecutionProvider") == providers.end()) {
                error() << "Requested CUDA execution provider for ONNX session but it is not available.";
            }
#ifndef MODULE_CUDA
            error() << "Requested CUDA execution provider but RASR was not compiled with MODULE_CUDA which is required for it.";
#endif
            int deviceCount = 0;
            if (cudaGetDeviceCount(&deviceCount) != cudaSuccess or deviceCount == 0) {
                error() << "Requested CUDA execution provider but no CUDA device was found.";
            }
>>>>>>> acfd0fe6
            OrtCUDAProviderOptionsV2* cuda_opts = nullptr;
            Ort::ThrowOnError(Ort::GetApi().CreateCUDAProviderOptions(&cuda_opts));
            session_opts.AppendExecutionProvider_CUDA_V2(*cuda_opts);
            Ort::GetApi().ReleaseCUDAProviderOptions(cuda_opts);
<<<<<<< HEAD
            device = "cuda";
        }
    }
#else
    warning() << "RASR was not compiled with MODULE_CUDA enabled so ONNX can only run on CPU.";
#endif
=======
            break;
        }
        default:
            error() << "Execution provider for ONNX session not known.";
    }
>>>>>>> acfd0fe6

    session_ = Ort::Session(env_, file_.c_str(), session_opts);

    size_t num_inputs  = session_.GetInputCount();
    size_t num_outputs = session_.GetOutputCount();
    log("Created ONNX session for ") << file_ << " with " << num_inputs << " inputs and " << num_outputs << " outputs on " << device << " device.";

    std::stringstream ss;
    for (size_t i = 0ul; i < num_inputs; i++) {
        auto name                              = session_.GetInputNameAllocated(i, allocator_);
        auto type_info                         = session_.GetInputTypeInfo(i);
        inputNameMap_[std::string(name.get())] = i;
        ss << "input " << i << " : " << name.get() << " " << detail::OnnxTypeToString(type_info.GetONNXType());
        if (type_info.GetONNXType() == ONNX_TYPE_TENSOR) {
            auto type_and_shape_info = type_info.GetTensorTypeAndShapeInfo();
            ss << "[" << detail::OnnxTensorElementDataTypeToString(type_and_shape_info.GetElementType()) << "]";
            ss << "(" << detail::OnnxShapeToString(type_and_shape_info) << ")";
        }
        ss << '\n';
    }
    for (size_t i = 0ul; i < num_outputs; i++) {
        auto name                               = session_.GetOutputNameAllocated(i, allocator_);
        auto type_info                          = session_.GetOutputTypeInfo(i);
        outputNameMap_[std::string(name.get())] = i;
        ss << "output " << i << " : " << name.get() << " " << detail::OnnxTypeToString(type_info.GetONNXType());
        if (type_info.GetONNXType() == ONNX_TYPE_TENSOR) {
            auto type_and_shape_info = type_info.GetTensorTypeAndShapeInfo();
            ss << "[" << detail::OnnxTensorElementDataTypeToString(type_and_shape_info.GetElementType()) << "]";
            ss << "(" << detail::OnnxShapeToString(type_and_shape_info) << ")";
        }
        ss << '\n';
    }
    log("%s", ss.str().c_str());

    auto metadata = session_.GetModelMetadata();
    auto keys     = metadata.GetCustomMetadataMapKeysAllocated(allocator_);

    for (size_t i = 0ul; i < keys.size(); i++) {
        auto        value = metadata.LookupCustomMetadataMapAllocated(keys[i].get(), allocator_);
        std::string key   = std::string(keys[i].get());

        customMetadataKeys_.emplace_back(key);
        customMetadata_[key] = std::string(value.get());
    }
}

std::vector<std::string> Session::getAllInputNames() const {
    std::vector<std::string> result;
    result.reserve(inputNameMap_.size());
    for (auto& kv : inputNameMap_) {
        result.push_back(kv.first);
    }
    return result;
}

std::vector<std::string> Session::getAllOutputNames() const {
    std::vector<std::string> result;
    result.reserve(outputNameMap_.size());
    for (auto& kv : outputNameMap_) {
        result.push_back(kv.first);
    }
    return result;
}

bool Session::hasInput(std::string const& name) const {
    return inputNameMap_.find(name) != inputNameMap_.end();
}

bool Session::hasOutput(std::string const& name) const {
    return outputNameMap_.find(name) != outputNameMap_.end();
}

ValueType Session::getInputValueType(std::string const& name) const {
    auto iter = inputNameMap_.find(name);
    if (iter != inputNameMap_.end()) {
        return static_cast<ValueType>(session_.GetInputTypeInfo(iter->second).GetONNXType());
    }
    return ValueType::EMPTY;
}

ValueType Session::getOutputValueType(std::string const& name) const {
    auto iter = outputNameMap_.find(name);
    if (iter != outputNameMap_.end()) {
        return static_cast<ValueType>(session_.GetOutputTypeInfo(iter->second).GetONNXType());
    }
    return ValueType::EMPTY;
}

ValueDataType Session::getInputValueDataType(std::string const& name) const {
    auto iter = inputNameMap_.find(name);
    if (iter != inputNameMap_.end()) {
        auto     type_info = session_.GetInputTypeInfo(iter->second);
        ONNXType type      = type_info.GetONNXType();
        if (type == ONNX_TYPE_TENSOR) {
            return static_cast<ValueDataType>(type_info.GetTensorTypeAndShapeInfo().GetElementType());
        }
    }
    return ValueDataType::EMPTY;
}

ValueDataType Session::getOutputValueDataType(std::string const& name) const {
    auto iter = outputNameMap_.find(name);
    if (iter != outputNameMap_.end()) {
        auto     type_info = session_.GetOutputTypeInfo(iter->second);
        ONNXType type      = type_info.GetONNXType();
        if (type == ONNX_TYPE_TENSOR) {
            return static_cast<ValueDataType>(type_info.GetTensorTypeAndShapeInfo().GetElementType());
        }
    }
    return ValueDataType::EMPTY;
}

std::vector<int64_t> Session::getInputShape(std::string const& name) const {
    std::vector<int64_t> res;
    auto                 iter = inputNameMap_.find(name);
    if (iter != inputNameMap_.end()) {
        auto type_info = session_.GetInputTypeInfo(iter->second);
        if (type_info.GetONNXType() == ONNX_TYPE_TENSOR) {
            auto type_and_shape_info = type_info.GetTensorTypeAndShapeInfo();
            res                      = type_and_shape_info.GetShape();
        }
    }
    return res;
}

std::vector<int64_t> Session::getOutputShape(std::string const& name) const {
    std::vector<int64_t> res;
    auto                 iter = outputNameMap_.find(name);
    if (iter != outputNameMap_.end()) {
        auto type_info = session_.GetOutputTypeInfo(iter->second);
        if (type_info.GetONNXType() == ONNX_TYPE_TENSOR) {
            auto type_and_shape_info = type_info.GetTensorTypeAndShapeInfo();
            res                      = type_and_shape_info.GetShape();
        }
    }
    return res;
}

bool Session::run(std::vector<std::pair<std::string, Value>>&& inputs,
                  std::vector<std::string> const&              output_names,
                  std::vector<Value>&                          outputs) {
    Ort::RunOptions run_options;

    std::vector<char const*> input_names;
    std::vector<Ort::Value>  input_vals;
    for (auto&& input : inputs) {
        input_names.emplace_back(input.first.c_str());
        input_vals.emplace_back(std::move(input.second.value_));
    }

    std::vector<char const*> output_cnames;
    for (auto const& n : output_names) {
        output_cnames.emplace_back(n.c_str());
    }

    std::vector<Ort::Value> out_vals;
    try {
        out_vals = session_.Run(run_options, input_names.data(), input_vals.data(), inputs.size(), output_cnames.data(), output_cnames.size());
    }
    catch (Ort::Exception& e) {
        std::cerr << e.what() << std::endl;
        return false;
    }

    outputs.resize(out_vals.size());
    for (size_t i = 0ul; i < outputs.size(); i++) {
        outputs[i] = std::move(out_vals[i]);
    }

    return true;
}

std::string Session::getCustomMetadata(std::string const& key) const {
    std::string result = "";

    auto iter = customMetadata_.find(key);
    if (iter != customMetadata_.end()) {
        result = iter->second;
    }

    return result;
}

std::vector<std::string> const& Session::getCustomMetadataKeys() const {
    return customMetadataKeys_;
}

}  // namespace Onnx<|MERGE_RESOLUTION|>--- conflicted
+++ resolved
@@ -53,16 +53,6 @@
     session_opts.SetIntraOpNumThreads(intraOpNumThreads_);
     session_opts.SetInterOpNumThreads(interOpNumThreads_);
 
-<<<<<<< HEAD
-    std::string device = "cpu";
-
-#ifdef MODULE_CUDA
-    // Check if a GPU is actually available
-    int deviceCount = 0;
-    if (cudaGetDeviceCount(&deviceCount) == cudaSuccess and deviceCount > 0) {
-        auto providers = Ort::GetAvailableProviders();
-        if (std::find(providers.begin(), providers.end(), "CUDAExecutionProvider") != providers.end()) {
-=======
     auto providers = Ort::GetAvailableProviders();
     switch (paramExecutionProviderType(config)) {
         case ExecutionProviderType::cpu: {
@@ -82,25 +72,15 @@
             if (cudaGetDeviceCount(&deviceCount) != cudaSuccess or deviceCount == 0) {
                 error() << "Requested CUDA execution provider but no CUDA device was found.";
             }
->>>>>>> acfd0fe6
             OrtCUDAProviderOptionsV2* cuda_opts = nullptr;
             Ort::ThrowOnError(Ort::GetApi().CreateCUDAProviderOptions(&cuda_opts));
             session_opts.AppendExecutionProvider_CUDA_V2(*cuda_opts);
             Ort::GetApi().ReleaseCUDAProviderOptions(cuda_opts);
-<<<<<<< HEAD
-            device = "cuda";
-        }
-    }
-#else
-    warning() << "RASR was not compiled with MODULE_CUDA enabled so ONNX can only run on CPU.";
-#endif
-=======
             break;
         }
         default:
             error() << "Execution provider for ONNX session not known.";
     }
->>>>>>> acfd0fe6
 
     session_ = Ort::Session(env_, file_.c_str(), session_opts);
 

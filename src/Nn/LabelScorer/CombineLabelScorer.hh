/** Copyright 2025 RWTH Aachen University. All rights reserved.
 *
 *  Licensed under the RWTH ASR License (the "License");
 *  you may not use this file except in compliance with the License.
 *  You may obtain a copy of the License at
 *
 *      http://www.hltpr.rwth-aachen.de/rwth-asr/rwth-asr-license.html
 *
 *  Unless required by applicable law or agreed to in writing, software
 *  distributed under the License is distributed on an "AS IS" BASIS,
 *  WITHOUT WARRANTIES OR CONDITIONS OF ANY KIND, either express or implied.
 *  See the License for the specific language governing permissions and
 *  limitations under the License.
 */

#ifndef COMBINE_LABEL_SCORER_HH
#define COMBINE_LABEL_SCORER_HH

#include "LabelScorer.hh"

namespace Nn {

/*
 * Performs log-linear combination of multiple sub-label-scorers, assuming
 * that the sub-scorers have the same label alphabet, i.e.
 * combined_score(request) = sum_i { score_i(request) * scale_i }
 * The assigned timeframe is the maximum over the sub-timeframes, i.e.
 * combined_timeframe(request) = max_i { timeframe_i(request) }
 */
class CombineLabelScorer : public LabelScorer {
    using Precursor = LabelScorer;

public:
    static Core::ParameterInt   paramNumLabelScorers;
    static Core::ParameterFloat paramScale;

    CombineLabelScorer(const Core::Configuration& config);
    virtual ~CombineLabelScorer() = default;

    // Reset all sub-scorers
    void reset() override;

    // Forward signal to all sub-scorers
    void signalNoMoreFeatures() override;

    // Combine initial ScoringContexts from all sub-scorers
    ScoringContextRef getInitialScoringContext() override;

    // Cleanup all sub-scorers
    void cleanupCaches(Core::CollapsedVector<ScoringContextRef> const& activeContexts) override;

    // Add input to all sub-scorers
    void addInput(DataView const& input) override;

    // Add inputs to all sub-scorers
    virtual void addInputs(DataView const& input, size_t nTimesteps) override;

protected:
    struct ScaledLabelScorer {
        Core::Ref<LabelScorer> scorer;
        Score                  scale;
    };

    std::vector<ScaledLabelScorer> scaledScorers_;

    // Combine extended ScoringContexts from all sub-scorers
    ScoringContextRef extendedScoringContextInternal(Request const& request) override;

    // Compute weighted score of request with all sub-scorers
    std::optional<ScoreWithTime> computeScoreWithTimeInternal(Request const& request) override;

    // Compute weighted scores of requests with all sub-scorers
    std::optional<ScoresWithTimes> computeScoresWithTimesInternal(std::vector<Request> const& requests) override;
<<<<<<< HEAD

    // Request filtering should happen in the sub-scorers, this one should let everything through
    virtual TransitionPresetType defaultPreset() const override {
        return TransitionPresetType::ALL;
    }
=======
>>>>>>> 54dabf1a
};

}  // namespace Nn

#endif  // COMBINE_LABEL_SCORER_HH<|MERGE_RESOLUTION|>--- conflicted
+++ resolved
@@ -71,14 +71,6 @@
 
     // Compute weighted scores of requests with all sub-scorers
     std::optional<ScoresWithTimes> computeScoresWithTimesInternal(std::vector<Request> const& requests) override;
-<<<<<<< HEAD
-
-    // Request filtering should happen in the sub-scorers, this one should let everything through
-    virtual TransitionPresetType defaultPreset() const override {
-        return TransitionPresetType::ALL;
-    }
-=======
->>>>>>> 54dabf1a
 };
 
 }  // namespace Nn

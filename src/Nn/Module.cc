--- conflicted
+++ resolved
@@ -88,8 +88,6 @@
     return *formats_;
 }
 
-<<<<<<< HEAD
-=======
 namespace {
 enum LabelScorerType {
   // precomputed in front-end flow
@@ -114,13 +112,10 @@
   "select label scorer type",
   PrecomputedLogPosteriorType);
 }
->>>>>>> 5b3329d7
 
 Core::Ref<LabelScorer> Module_::createLabelScorer(const Core::Configuration& config) const {
 #ifdef MODULE_GENERIC_SEQ2SEQ_TREE_SEARCH
   LabelScorer* labelScorer = nullptr;
-<<<<<<< HEAD
-=======
   LabelScorerType type = static_cast<LabelScorerType>(paramLabelScorerType(config));
   switch (type) {
     case PrecomputedLogPosteriorType:
@@ -153,13 +148,8 @@
       break;
   }
   verify(labelScorer);
->>>>>>> 5b3329d7
   return Core::ref(labelScorer);
 #else
   Core::Application::us()->criticalError("Module MODULE_GENERIC_SEQ2SEQ_TREE_SEARCH not available!");
 #endif
-<<<<<<< HEAD
 }
-=======
-}
->>>>>>> 5b3329d7

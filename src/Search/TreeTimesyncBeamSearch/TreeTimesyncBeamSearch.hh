/** Copyright 2025 RWTH Aachen University. All rights reserved.
 *
 *  Licensed under the RWTH ASR License (the "License");
 *  you may not use this file except in compliance with the License.
 *  You may obtain a copy of the License at
 *
 *      http://www.hltpr.rwth-aachen.de/rwth-asr/rwth-asr-license.html
 *
 *  Unless required by applicable law or agreed to in writing, software
 *  distributed under the License is distributed on an "AS IS" BASIS,
 *  WITHOUT WARRANTIES OR CONDITIONS OF ANY KIND, either express or implied.
 *  See the License for the specific language governing permissions and
 *  limitations under the License.
 */

#ifndef TREE_TIMESYNC_BEAM_SEARCH_HH
#define TREE_TIMESYNC_BEAM_SEARCH_HH

#include <Bliss/Lexicon.hh>
#include <Core/Channel.hh>
#include <Core/Parameter.hh>
#include <Core/StopWatch.hh>
#include <Nn/LabelScorer/DataView.hh>
#include <Nn/LabelScorer/LabelScorer.hh>
#include <Nn/LabelScorer/ScoringContext.hh>
#include <Search/PersistentStateTree.hh>
#include <Search/SearchV2.hh>
#include <Search/Traceback.hh>

namespace Search {

/*
 * Simple time synchronous beam search algorithm on a search tree built by a TreeBuilder.
 * At a word end, a language model score is added to the hypothesis score,
 * if no language model should be used, the LM-scale has to be set to 0.0.
 * Supports global or separate pruning of within-word and word-end hypotheses
 * by max beam-size and by score difference to the best hypothesis.
 * Uses a LabelScorer to context initialization/extension and scoring.
 *
 * The (optional) blank label index is retrieved from the lexicon to ensure consistency with the blank index used for the search tree.
 * If the search tree contains label-loops, one will most likely want to set "collapse-repeated-labels" to true so
 * the label loops are also considered when inferring the transtion type as scoring context.
 */
class TreeTimesyncBeamSearch : public SearchAlgorithmV2 {
public:
    static const Core::ParameterInt   paramMaxBeamSize;
    static const Core::ParameterInt   paramMaxWordEndBeamSize;
    static const Core::ParameterFloat paramScoreThreshold;
    static const Core::ParameterFloat paramIntermediateScoreThreshold;
    static const Core::ParameterInt   paramIntermediateMaxBeamSize;
    static const Core::ParameterFloat paramWordEndScoreThreshold;
    static const Core::ParameterBool  paramCollapseRepeatedLabels;
    static const Core::ParameterBool  paramSentenceEndFallBack;
    static const Core::ParameterBool  paramLogStepwiseStatistics;
    static const Core::ParameterBool  paramCacheCleanupInterval;
    static const Core::ParameterInt   paramMaximumStableDelay;

    TreeTimesyncBeamSearch(Core::Configuration const&);

    // Inherited methods from `SearchAlgorithmV2`

    Speech::ModelCombination::Mode requiredModelCombination() const override;
    Am::AcousticModel::Mode        requiredAcousticModel() const override;
    bool                           setModelCombination(Speech::ModelCombination const& modelCombination) override;
    void                           reset() override;
    void                           enterSegment(Bliss::SpeechSegment const* = nullptr) override;
    void                           finishSegment() override;
    void                           putFeature(Nn::DataView const& feature) override;
    void                           putFeatures(Nn::DataView const& features, size_t nTimesteps) override;

    Core::Ref<const Traceback>      getCurrentBestTraceback() const override;
    Core::Ref<const Traceback>      getCurrentStableTraceback() override;
    Core::Ref<const LatticeAdaptor> getCurrentBestWordLattice() const override;
    Core::Ref<const LatticeTrace>   getCurrentBestLatticeTrace() const override;
    Core::Ref<const LatticeTrace>   getCommonPrefix() const override;

    bool decodeStep() override;

protected:
    /*
     * Possible extension for some label hypothesis in the beam
     */
    struct WithinWordExtensionCandidate {
        Nn::LabelIndex                  nextToken;       // Proposed token to extend the hypothesis with
        StateId                         nextState;       // State in the search tree of this extension
        Search::TimeframeIndex          timeframe;       // Timestamp of `nextToken` for traceback
        Score                           score;           // Would-be total score of the full hypothesis after extension
        Nn::LabelScorer::TransitionType transitionType;  // Type of transition toward `nextToken`
        size_t                          baseHypIndex;    // Index of base hypothesis in beam

        bool operator<(WithinWordExtensionCandidate const& other) {
            return score < other.score;
        }
    };

    struct WordEndExtensionCandidate {
        Bliss::LemmaPronunciation const* pron;          // Proposed lemma pronunciation
        StateId                          rootState;     // Proposed root-state to transition to
        Score                            score;         // Would-be total score of the full hypothesis after LM score contribution
        size_t                           baseHypIndex;  // Index of base hypothesis in beam

        bool operator<(WordEndExtensionCandidate const& other) {
            return score < other.score;
        }
    };

    /*
     * Struct containing all information about a single hypothesis in the beam
     */
    struct LabelHypothesis {
<<<<<<< HEAD
        Nn::ScoringContextRef           scoringContext;        // Context to compute scores based on this hypothesis
        Nn::LabelIndex                  currentToken;          // Most recent token in associated label sequence (useful to infer transition type)
        StateId                         currentState;          // Current state in the search tree
        Lm::History                     lmHistory;             // Language model history
        Speech::TimeframeIndex          timeframe;             // Timeframe of current token
        Score                           score;                 // Full score of the hypothesis
        Core::Ref<LatticeTrace>         trace;                 // Associated trace for traceback or lattice building of hypothesis
        Nn::LabelScorer::TransitionType recentTransitionType;  // Type of most recently taken transition
=======
        Nn::ScoringContextRef   scoringContext;  // Context to compute scores based on this hypothesis
        Nn::LabelIndex          currentToken;    // Most recent token in associated label sequence (useful to infer transition type)
        StateId                 currentState;    // Current state in the search tree
        Lm::History             lmHistory;       // Language model history
        Speech::TimeframeIndex  timeframe;       // Timeframe of current token
        Score                   score;           // Full score of the hypothesis
        Core::Ref<LatticeTrace> trace;           // Associated trace for traceback or lattice building of hypothesis
>>>>>>> 6fa4e00c

        LabelHypothesis();

        // Within-word constructor from base and within-word extension
        LabelHypothesis(LabelHypothesis const& base, WithinWordExtensionCandidate const& extension, Nn::ScoringContextRef const& newScoringContext);

        // Word-end constructor from base and word-end extension
        LabelHypothesis(LabelHypothesis const& base, WordEndExtensionCandidate const& extension, Lm::History const& newLmHistory);

        bool operator<(LabelHypothesis const& other) const {
            return score < other.score;
        }

        /*
         * Get string representation for debugging
         */
        std::string toString() const;
    };

private:
    size_t         maxBeamSize_;
    size_t         intermediateMaxBeamSize_;
    bool           useIntermediateBeamPruning_;
    size_t         maxWordEndBeamSize_;
    Score          scoreThreshold_;
    Score          intermediateScoreThreshold_;
    bool           useIntermediateScorePruning_;
    Score          wordEndScoreThreshold_;
    Nn::LabelIndex blankLabelIndex_;
    size_t         cacheCleanupInterval_;

    bool useBlank_;
    bool collapseRepeatedLabels_;
    bool sentenceEndFallback_;
    bool logStepwiseStatistics_;

    Core::Ref<Nn::LabelScorer>         labelScorer_;
    Bliss::LexiconRef                  lexicon_;
    Core::Ref<PersistentStateTree>     network_;
    Core::Ref<const Am::AcousticModel> acousticModel_;
    Core::Ref<Lm::ScaledLanguageModel> languageModel_;
    Core::Channel                      debugChannel_;

    // Pre-allocated intermediate vectors
    std::vector<WithinWordExtensionCandidate> withinWordExtensions_;
    std::vector<WordEndExtensionCandidate>    wordEndExtensions_;
    std::vector<LabelHypothesis>              beam_;
    std::vector<LabelHypothesis>              newBeam_;
    std::vector<LabelHypothesis>              wordEndHypotheses_;
    std::vector<Nn::LabelScorer::Request>     requests_;
<<<<<<< HEAD
    std::vector<LabelHypothesis>              tempHypotheses_;  // Intermediate collection for pruning steps
=======
    std::vector<LabelHypothesis>              recombinedHypotheses_;
>>>>>>> 6fa4e00c

    std::vector<std::vector<StateId>>                   stateSuccessorLookup_;
    std::vector<std::vector<PersistentStateTree::Exit>> exitLookup_;

    size_t currentSearchStep_;
    bool   finishedSegment_;

    Core::StopWatch initializationTime_;
    Core::StopWatch featureProcessingTime_;
    Core::StopWatch scoringTime_;
    Core::StopWatch contextExtensionTime_;

    Core::Statistics<u32> numHypsAfterScorePruning_;
    Core::Statistics<u32> numHypsAfterRecombination_;
    Core::Statistics<u32> numHypsAfterBeamPruning_;
    Core::Statistics<u32> numWordEndHypsAfterScorePruning_;
    Core::Statistics<u32> numWordEndHypsAfterRecombination_;
    Core::Statistics<u32> numWordEndHypsAfterBeamPruning_;
    Core::Statistics<u32> numActiveHyps_;
    Core::Statistics<u32> numActiveTrees_;

    // These are modified during getCurrentBestStableTraceback
    StableTraceTracker stableTraceTracker_;
    bool               canUpdateStablePrefix_;

    size_t maximumStableDelay_;

    LabelHypothesis const& getBestHypothesis() const;
    LabelHypothesis const& getWorstHypothesis() const;

    void resetStatistics();
    void logStatistics() const;

    /*
     * Infer type of transition between two tokens based on whether each of them is blank
     * and/or whether they are the same
     */
    Nn::LabelScorer::TransitionType inferTransitionType(Nn::LabelIndex prevLabel, Nn::LabelIndex nextLabel) const;

    /*
     * Helper function for pruning to maxBeamSize
     */
    template<typename Element>
    void beamSizePruning(std::vector<Element>& hypotheses, size_t maxBeamSize) const;

    /*
     * Helper function for pruning to scoreThreshold
     */
    template<typename Element>
    void scorePruning(std::vector<Element>& hyps, Score scoreThreshold) const;

    /*
     * Helper function for recombination of hypotheses at the same point in the tree with the same scoring context and LM history.
     * With `createTraceSiblings` the traces of the recombined hypotheses will be added as siblings (for word-end recombination).
     */
    void recombination(std::vector<LabelHypothesis>& hypotheses, bool createTraceSiblings);

    /*
     * Precompute information about the successor structure of each state in the search tree
     * to avoid repeated computation during the decode steps
     * stateSuccessorLookup_: contains a list of all state successors for the state at the corresponding index
     * exitLookup_: contains a list of all exits for the state at the corresponding index
     */
    // TODO make this more efficient, especially for states with only one exit (cf. AdvancedTreeSearch)
    void createSuccessorLookups();

    /*
     * After reaching the segment end, go through the active hypotheses, only keep those
     * which are at a word end (in the root state) and add the sentence end LM score.
     * If no word-end hypotheses exist, use sentence-end fallback or construct an empty hypothesis
     */
    void finalizeLmScoring();

    /*
     * Prune such that the most recent stable word is at most `maximumStableDelay_` steps behind the current search step.
     */
    void maximumStableDelayPruning();
};

}  // namespace Search

#endif  // TREE_TIMESYNC_BEAM_SEARCH_HH<|MERGE_RESOLUTION|>--- conflicted
+++ resolved
@@ -108,16 +108,6 @@
      * Struct containing all information about a single hypothesis in the beam
      */
     struct LabelHypothesis {
-<<<<<<< HEAD
-        Nn::ScoringContextRef           scoringContext;        // Context to compute scores based on this hypothesis
-        Nn::LabelIndex                  currentToken;          // Most recent token in associated label sequence (useful to infer transition type)
-        StateId                         currentState;          // Current state in the search tree
-        Lm::History                     lmHistory;             // Language model history
-        Speech::TimeframeIndex          timeframe;             // Timeframe of current token
-        Score                           score;                 // Full score of the hypothesis
-        Core::Ref<LatticeTrace>         trace;                 // Associated trace for traceback or lattice building of hypothesis
-        Nn::LabelScorer::TransitionType recentTransitionType;  // Type of most recently taken transition
-=======
         Nn::ScoringContextRef   scoringContext;  // Context to compute scores based on this hypothesis
         Nn::LabelIndex          currentToken;    // Most recent token in associated label sequence (useful to infer transition type)
         StateId                 currentState;    // Current state in the search tree
@@ -125,7 +115,6 @@
         Speech::TimeframeIndex  timeframe;       // Timeframe of current token
         Score                   score;           // Full score of the hypothesis
         Core::Ref<LatticeTrace> trace;           // Associated trace for traceback or lattice building of hypothesis
->>>>>>> 6fa4e00c
 
         LabelHypothesis();
 
@@ -176,11 +165,7 @@
     std::vector<LabelHypothesis>              newBeam_;
     std::vector<LabelHypothesis>              wordEndHypotheses_;
     std::vector<Nn::LabelScorer::Request>     requests_;
-<<<<<<< HEAD
-    std::vector<LabelHypothesis>              tempHypotheses_;  // Intermediate collection for pruning steps
-=======
     std::vector<LabelHypothesis>              recombinedHypotheses_;
->>>>>>> 6fa4e00c
 
     std::vector<std::vector<StateId>>                   stateSuccessorLookup_;
     std::vector<std::vector<PersistentStateTree::Exit>> exitLookup_;

--- conflicted
+++ resolved
@@ -63,15 +63,10 @@
     virtual void distributeScaleUpdate(const Mc::ScaleUpdate& scaleUpdate);
 
 public:
-<<<<<<< HEAD
-    ModelCombination(const Core::Configuration&);
-    ModelCombination(const Core::Configuration&, Mode, Am::AcousticModel::Mode = Am::AcousticModel::complete, Bliss::LexiconRef = Bliss::LexiconRef());
-=======
     ModelCombination(const Core::Configuration&,
                      Mode                    = complete,
                      Am::AcousticModel::Mode = Am::AcousticModel::complete,
                      Bliss::LexiconRef       = Bliss::LexiconRef());
->>>>>>> 8c892b7d
     ModelCombination(const Core::Configuration&,
                      Bliss::LexiconRef, Core::Ref<Am::AcousticModel>, Core::Ref<Lm::ScaledLanguageModel>);
     virtual ~ModelCombination();
@@ -102,23 +97,10 @@
 
     void setLanguageModel(Core::Ref<Lm::ScaledLanguageModel>);
 
-<<<<<<< HEAD
-    void setLabelScorer(Core::Ref<Nn::LabelScorer> ls, size_t idx = 0ul) {
-        labelScorers_.at(idx) = ls;
-    }
-
-    std::vector<Core::Ref<Nn::LabelScorer>> labelScorers() const {
-        return labelScorers_;
-    }
-
-    Core::Ref<Nn::LabelScorer> labelScorer(size_t idx = 0ul) const {
-        return labelScorers_[idx];
-=======
     void setLabelScorer(Core::Ref<Nn::LabelScorer> ls);
 
     Core::Ref<Nn::LabelScorer> labelScorer() const {
         return labelScorer_;
->>>>>>> 8c892b7d
     }
 };
 

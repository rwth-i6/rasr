--- conflicted
+++ resolved
@@ -96,11 +96,6 @@
         "Maximum number of elements in the search beam.",
         1, 1);
 
-const Core::ParameterInt LexiconfreeTimesyncBeamSearch::paramIntermediateMaxBeamSize(
-        "intermediate-max-beam-size",
-        "Maximum number of elements kept for intermediate steps after each sub-scorer.",
-        Core::Type<int>::max, 1);
-
 const Core::ParameterFloat LexiconfreeTimesyncBeamSearch::paramScoreThreshold(
         "score-threshold",
         "Prune any hypotheses with a score that is at least this much worse than the best hypothesis. If not set, no score pruning will be done.",
@@ -135,7 +130,6 @@
         : Core::Component(config),
           SearchAlgorithmV2(config),
           maxBeamSize_(paramMaxBeamSize(config)),
-          intermediateMaxBeamSize_(paramIntermediateMaxBeamSize(config)),
           scoreThreshold_(paramScoreThreshold(config)),
           intermediateScoreThreshold_(paramIntermediateScoreThreshold(config)),
           blankLabelIndex_(paramBlankLabelIndex(config)),
@@ -166,7 +160,8 @@
     if (useBlank_) {
         log() << "Use blank label with index " << blankLabelIndex_;
     }
-    useScorePruning_ = scoreThreshold_ != Core::Type<Score>::max;
+    useScorePruning_             = scoreThreshold_ != Core::Type<Score>::max;
+    useIntermediateScorePruning_ = intermediateScoreThreshold_ != Core::Type<Score>::max;
 }
 
 Speech::ModelCombination::Mode LexiconfreeTimesyncBeamSearch::requiredModelCombination() const {
@@ -329,18 +324,13 @@
          */
 
         if (subScorerIdx + 1 < labelScorer_->numSubScorers()) {
-            if (useScorePruning_) {
+            if (useIntermediateScorePruning_) {
                 scorePruning(extensions_, intermediateScoreThreshold_);
 
                 if (logStepwiseStatistics_) {
                     clog() << Core::XmlFull("num-hyps-after-intermediate-score-pruning-" + std::to_string(subScorerIdx), extensions_.size());
                 }
             }
-
-            beamSizePruning(extensions_, intermediateMaxBeamSize_);
-            if (logStepwiseStatistics_) {
-                clog() << Core::XmlFull("num-hyps-after-intermediate-beam-pruning-" + std::to_string(subScorerIdx), extensions_.size());
-            }
         }
     }
 
@@ -354,19 +344,7 @@
         }
     }
 
-<<<<<<< HEAD
-    beamSizePruning(extensions_, maxBeamSize_);
-    numHypsAfterBeamPruning_ += extensions_.size();
-    if (logStepwiseStatistics_) {
-        clog() << Core::XmlFull("num-hyps-after-beam-pruning", extensions_.size());
-    }
-
-    /*
-     * Create new beam from surviving extensions.
-     */
-=======
     // Create new beam from surviving extensions.
->>>>>>> 0e159e5e
     newBeam_.clear();
     for (auto const& extension : extensions_) {
         auto const& baseHyp = beam_[extension.baseHypIndex];
@@ -504,24 +482,14 @@
     }
 }
 
-<<<<<<< HEAD
-void LexiconfreeTimesyncBeamSearch::beamSizePruning(std::vector<LexiconfreeTimesyncBeamSearch::ExtensionCandidate>& extensions, size_t maxBeamSize) const {
-    if (extensions.size() <= maxBeamSize) {
-=======
 void LexiconfreeTimesyncBeamSearch::beamSizePruning(std::vector<LabelHypothesis>& hypotheses) const {
     if (hypotheses.size() <= maxBeamSize_) {
->>>>>>> 0e159e5e
         return;
     }
 
     // Reorder the hypotheses by associated score value such that the first `beamSize_` elements are the best
-<<<<<<< HEAD
-    std::nth_element(extensions.begin(), extensions.begin() + maxBeamSize, extensions.end());
-    extensions.resize(maxBeamSize);  // Get rid of excessive elements
-=======
     std::nth_element(hypotheses.begin(), hypotheses.begin() + maxBeamSize_, hypotheses.end());
     hypotheses.resize(maxBeamSize_);  // Get rid of excessive elements
->>>>>>> 0e159e5e
 }
 
 void LexiconfreeTimesyncBeamSearch::scorePruning(std::vector<LexiconfreeTimesyncBeamSearch::ExtensionCandidate>& extensions, Score scoreThreshold) const {

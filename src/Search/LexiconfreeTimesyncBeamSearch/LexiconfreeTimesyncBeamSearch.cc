--- conflicted
+++ resolved
@@ -350,18 +350,12 @@
     /*
      * Clean up label scorer caches.
      */
-<<<<<<< HEAD
-    Core::CollapsedVector<Nn::ScoringContextRef> activeContexts;
-    for (auto const& hyp : newBeam_) {
-        activeContexts.push_back(hyp.scoringContext);
-=======
     if (++currentSearchStep_ % cacheCleanupInterval_ == 0) {
         Core::CollapsedVector<Nn::ScoringContextRef> activeContexts;
         for (auto const& hyp : newBeam_) {
             activeContexts.push_back(hyp.scoringContext);
         }
         labelScorer_->cleanupCaches(activeContexts);
->>>>>>> e0864a0f
     }
     labelScorer_->cleanupCaches(activeContexts);
 

--- conflicted
+++ resolved
@@ -22,10 +22,7 @@
 typedef Mm::EmissionIndex LabelIndex;
 
 // Auxiliary function to merge multiple hashes into one via the boost way
-<<<<<<< HEAD
-=======
 // See https://www.boost.org/doc/libs/1_43_0/doc/html/hash/reference.html#boost.hash_combine
->>>>>>> 8c892b7d
 size_t combineHashes(size_t hash1, size_t hash2) {
     if (hash1 == 0ul) {
         return hash2;
@@ -114,7 +111,6 @@
     return true;
 }
 
-<<<<<<< HEAD
 #ifdef MODULE_ONNX
 /*
  * =============================
@@ -171,8 +167,6 @@
     return true;
 }
 
-=======
->>>>>>> 8c892b7d
 /*
  * =============================
  * === CombineScoringContext ===
@@ -189,11 +183,7 @@
 bool CombineScoringContext::isEqual(ScoringContextRef const& other) const {
     auto* otherPtr = dynamic_cast<const CombineScoringContext*>(other.get());
 
-<<<<<<< HEAD
-    if (scoringContexts.size() != otherPtr->scoringContexts.size()) {
-=======
     if (otherPtr == nullptr or scoringContexts.size() != otherPtr->scoringContexts.size()) {
->>>>>>> 8c892b7d
         return false;
     }
 
@@ -208,7 +198,6 @@
 
 /*
  * =============================
-<<<<<<< HEAD
  * === PythonScoringContext ====
  * =============================
  */
@@ -223,18 +212,6 @@
     }
 
     return object.equal(py::cast<py::handle>(otherPtr->object));
-=======
- * ==== StepScoringContext =====
- * =============================
- */
-size_t StepScoringContext::hash() const {
-    return currentStep;
-}
-
-bool StepScoringContext::isEqual(ScoringContextRef const& other) const {
-    StepScoringContext const* o = dynamic_cast<StepScoringContext const*>(other.get());
-    return o != nullptr and currentStep == o->currentStep;
->>>>>>> 8c892b7d
 }
 
 }  // namespace Nn
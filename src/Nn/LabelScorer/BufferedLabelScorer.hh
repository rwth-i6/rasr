/** Copyright 2025 RWTH Aachen University. All rights reserved.
 *
 *  Licensed under the RWTH ASR License (the "License");
 *  you may not use this file except in compliance with the License.
 *  You may obtain a copy of the License at
 *
 *      http://www.hltpr.rwth-aachen.de/rwth-asr/rwth-asr-license.html
 *
 *  Unless required by applicable law or agreed to in writing, software
 *  distributed under the License is distributed on an "AS IS" BASIS,
 *  WITHOUT WARRANTIES OR CONDITIONS OF ANY KIND, either express or implied.
 *  See the License for the specific language governing permissions and
 *  limitations under the License.
 */

#ifndef BUFFERED_LABEL_SCORER_HH
#define BUFFERED_LABEL_SCORER_HH

#include "DataView.hh"
#include "LabelScorer.hh"

namespace Nn {

/*
 * Extension of `LabelScorer` that implements some commonly used buffering logic for input features
 * and timeframes as well as a flag that indicates whether more features are expected to be added to the buffer.
 * This serves as a base class for other LabelScorers.
 */
class BufferedLabelScorer : public LabelScorer {
public:
    using Precursor = LabelScorer;

    BufferedLabelScorer(Core::Configuration const& config);

    // Prepares the LabelScorer to receive new inputs by resetting input buffer, timeframe buffer
    // and segment end flag
    virtual void reset() override;

    // Tells the LabelScorer that there will be no more input features coming in the current segment
    virtual void signalNoMoreFeatures() override;

    // Add a single input feature to the buffer
<<<<<<< HEAD
    virtual void addInput(SharedDataHolder const& input, size_t featureSize) override;
=======
    virtual void addInput(DataView const& input) override;
>>>>>>> 9c4bbba6

protected:
    std::vector<DataView> inputBuffer_;         // Buffer that contains all the feature data for the current segment
    bool                  expectMoreFeatures_;  // Flag to record segment end signal
};

}  // namespace Nn

#endif  // BUFFERED_LABEL_SCORER_HH<|MERGE_RESOLUTION|>--- conflicted
+++ resolved
@@ -40,11 +40,7 @@
     virtual void signalNoMoreFeatures() override;
 
     // Add a single input feature to the buffer
-<<<<<<< HEAD
-    virtual void addInput(SharedDataHolder const& input, size_t featureSize) override;
-=======
     virtual void addInput(DataView const& input) override;
->>>>>>> 9c4bbba6
 
 protected:
     std::vector<DataView> inputBuffer_;         // Buffer that contains all the feature data for the current segment

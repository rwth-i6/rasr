#!gmake

TOPDIR		= ../../..

include $(TOPDIR)/Makefile.cfg

# -----------------------------------------------------------------------------

SUBDIRS		=
TARGETS		= libSprintLabelScorer.$(a)

LIBSPRINTLABELSCORER_O =  \
    $(OBJDIR)/BufferedLabelScorer.o \
    $(OBJDIR)/Encoder.o \
    $(OBJDIR)/EncoderFactory.o \
    $(OBJDIR)/LabelScorer.o \
    $(OBJDIR)/LabelScorerFactory.o \
<<<<<<< HEAD
    $(OBJDIR)/NoOpLabelScorer.o \
=======
>>>>>>> 3e247954
    $(OBJDIR)/ScoringContext.o

# -----------------------------------------------------------------------------

all: $(TARGETS)

libSprintLabelScorer.$(a): $(LIBSPRINTLABELSCORER_O)
	$(MAKELIB) $@ $^

include $(TOPDIR)/Rules.make

sinclude $(LIBSPRINTLABELSCORER_O:.o=.d)
include $(patsubst %.o,%.d,$(filter %.o,$(CHECK_O)))<|MERGE_RESOLUTION|>--- conflicted
+++ resolved
@@ -15,10 +15,7 @@
     $(OBJDIR)/EncoderFactory.o \
     $(OBJDIR)/LabelScorer.o \
     $(OBJDIR)/LabelScorerFactory.o \
-<<<<<<< HEAD
     $(OBJDIR)/NoOpLabelScorer.o \
-=======
->>>>>>> 3e247954
     $(OBJDIR)/ScoringContext.o
 
 # -----------------------------------------------------------------------------

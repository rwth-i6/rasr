/** Copyright 2020 RWTH Aachen University. All rights reserved.
 *
 *  Licensed under the RWTH ASR License (the "License");
 *  you may not use this file except in compliance with the License.
 *  You may obtain a copy of the License at
 *
 *      http://www.hltpr.rwth-aachen.de/rwth-asr/rwth-asr-license.html
 *
 *  Unless required by applicable law or agreed to in writing, software
 *  distributed under the License is distributed on an "AS IS" BASIS,
 *  WITHOUT WARRANTIES OR CONDITIONS OF ANY KIND, either express or implied.
 *  See the License for the specific language governing permissions and
 *  limitations under the License.
 */
#ifndef _FLF_NODE_REGISTRATION_HH
#define _FLF_NODE_REGISTRATION_HH

#ifndef CMAKE_DISABLE_MODULES_HH
#include <Modules.hh>
#endif
#include "Archive.hh"
#include "Best.hh"
#include "Cache.hh"
#include "CenterFrameConfusionNetworkBuilder.hh"
#include "Compose.hh"
#include "Concatenate.hh"
#include "ConfusionNetwork.hh"
#include "ConfusionNetworkCombination.hh"
#include "ConfusionNetworkIo.hh"
#include "Convert.hh"
#include "Copy.hh"
#include "CorpusProcessor.hh"
#include "Determinize.hh"
#include "EpsilonRemoval.hh"
#include "Evaluate.hh"
#include "Filter.hh"
#include "GammaCorrection.hh"
#include "IncrementalRecognizer.hh"
#include "Info.hh"
#include "Io.hh"
#include "LanguageModel.hh"
#include "Lexicon.hh"
#include "LocalCostDecoder.hh"
#include "Map.hh"
#include "Miscellaneous.hh"
#include "Module.hh"
#include "NBest.hh"
#include "Network.hh"
#include "NodeFactory.hh"
#include "NonWordFilter.hh"
#include "PivotArcConfusionNetworkBuilder.hh"
#include "Prune.hh"
#include "PushForwardRescoring.hh"
#include "Recognizer.hh"
#include "RecognizerV2.hh"
#include "Rescale.hh"
#include "Rescore.hh"
#include "RescoreLm.hh"
#include "Segment.hh"
#include "StateClusterConfusionNetworkBuilder.hh"
#include "TimeAlignment.hh"
#include "TimeframeConfusionNetwork.hh"
#include "TimeframeConfusionNetworkBuilder.hh"
#include "TimeframeConfusionNetworkCombination.hh"
#include "TimeframeConfusionNetworkIo.hh"
#include "TimeframeError.hh"
#include "Traceback.hh"
#include "Union.hh"

#ifdef MODULE_FLF_EXT
#include "FlfExt/AcousticAlignment.hh"
#include "FlfExt/MapDecoder.hh"
#include "FlfExt/MtConfusionNetwork.hh"
#include "FlfExt/WindowedLevenshteinDistanceDecoder.hh"
#endif  // MODULE_FLF_EXT

namespace Flf {
/**
 * List of nodes:
 **/
void registerNodeCreators(NodeFactory* factory) {
    /*
     * Initial nodes
     */
    factory->add(
            NodeCreator(
                    "speech-segment",
                    "Distributes the speech segments provided\n"
                    "by the Bliss corpus visitor.\n"
                    "The segment is provided as Bliss speech segment\n"
                    "and as Flf segment.",
                    "[*.network.speech-segment]\n"
                    "type                   = speech-segment",
                    "no input\n"
                    "output:\n"
                    "  0:segment 1:bliss-speech-segment",
                    &createSpeechSegmentNode));

    factory->add(
            NodeCreator(
                    "batch",
                    "Read argument list(s) either from command line or from file;\n"
                    "in the case of a file, every line is interpreted as an argument list.\n"
                    "Argument number x is accessed via port x.\n",
                    "[*.network.batch]\n"
                    "type                        = batch\n"
                    "file			     = <batch-list>\n"
                    "encoding                    = utf-8",
                    "no input\n"
                    "output:\n"
                    "  x: argument[x]",
                    &createBatchNode));

    factory->add(
            NodeCreator(
                    "segment-builder",
                    "Combines incoming data to a segment;\n"
                    "missing data fields are replaced by default values.",
                    "[*.network.segment-builder]\n"
                    "type                        = segment-builder\n"
                    "progress.channel            = <unset>",
                    "input:\n"
                    "  [0:bliss-speech-segment]\n"
                    "  [1:audio-filename(string)]\n"
                    "  [2:start-time(float)]\n"
                    "  [3:end-time(float)]\n"
                    "  [4:track(int)]\n"
                    "  [5:orthography(string)]\n"
                    "  [6:speaker-id(string)]\n"
                    "  [7:condition-id(string)]\n"
                    "  [8:recording-id(string)]\n"
                    "  [9:segment-id(string)]\n"
                    "output:\n"
                    "  0: segment",
                    &createSegmentBuilderNode));

    /*
     * Input/Output
     */
    factory->add(
            NodeCreator(
                    "reader",
                    "Read lattice(s) from file;\n"
                    "All filenames are interpreted relative to a given directory,\n"
                    "if specified, else to the current directory.\n"
                    "The current lattice is buffered for multiple access.",
                    "[*.network.reader]\n"
                    "type                        = reader\n"
                    "format                      = flf|htk\n"
                    "path                        = <lattice-base-dir>\n"
                    "# if format is flf\n"
                    "[*.network.reader.flf]\n"
                    "context-mode                = trust|adapt|*update\n"
                    "[*.network.reader.flf.partial]\n"
                    "keys                        = key1 key2 ...\n"
                    "[*.network.reader.flf.append]\n"
                    "keys                        = key1 key2 ...\n"
                    "key1.scale                  = 1.0\n"
                    "key2.scale                  = 1.0\n"
                    "...\n"
                    "# if format is htk\n"
                    "[*.network.reader.htk]\n"
                    "context-mode                = trust|adapt|*update\n"
                    "log-comments                = false\n"
                    "suffix                      = .lat\n"
                    "fps                         = 100\n"
                    "encoding                    = utf-8\n"
                    "slf-type                    = forward|backward\n"
                    "capitalize                  = false\n"
                    "word-penalty                = <f32>\n"
                    "silence-penalty             = <f32>\n"
                    "merge-penalties             = false\n"
                    "set-coarticulation          = false",
                    "input:\n"
                    "  1:segment | 2:string\n"
                    "output:\n"
                    "  0:lattice",
                    &createLatticeReaderNode));
    factory->add(
            NodeCreator(
                    "writer",
                    "Write lattice(s) to file;\n"
                    "If input at port 1, use segment id as base name,\n"
                    "if input at port 2, use string as base name,\n"
                    "else, get filename from config.\n"
                    "Base name is modified by adding suffix and prefix, if given.\n"
                    "All filenames are interpreted relative to a given directory,\n"
                    "if specified, else to the current directory.",
                    "[*.network.writer]\n"
                    "type                        = writer\n"
                    "format                      = flf|htk\n"
                    "# to store a single lattice\n"
                    "file                        = <lattice-file>\n"
                    "# to store multiple lattices,\n"
                    "# i.e. if incoming connection at port 1 or 2\n"
                    "path                        = <lattice-base-dir>\n"
                    "prefix                      = <file-prefix>\n"
                    "suffix                      = <file-suffix>\n"
                    "[*.network.writer.flf.partial]\n"
                    "keys                        = key1 key2 ...\n"
                    "add                         = false\n"
                    "[*.network.writer.htk]\n"
                    "fps                         = 100\n"
                    "encoding                    = utf-8",
                    "input:\n"
                    "  0:lattice[, 1:segment | 2:string]\n"
                    "output:\n"
                    "  0:lattice",
                    &createLatticeWriterNode));
    factory->add(
            NodeCreator(
                    "archive-reader",
                    "Read lattices from archive;\n"
                    "the lattice is buffered for multiple access.",
                    "[*.network.archive-reader]\n"
                    "type                        = archive-reader\n"
                    "format                      = flf|htk\n"
                    "path                        = <archive-path>\n"
                    "info                        = false\n"
                    "# if format is flf\n"
                    "[*.network.archive-reader.flf]\n"
                    "suffix                      = .flf.gz\n"
                    "[*.network.archive-reader.flf.partial]\n"
                    "keys                        = key1 key2 ...\n"
                    "[*.network.archive-reader.flf.append]\n"
                    "keys                        = key1 key2 ...\n"
                    "key1.scale                  = 1.0\n"
                    "key2.scale                  = 1.0\n"
                    "...\n"
                    "# if format is htk\n"
                    "[*.network.archive-reader.htk]\n"
                    "suffix                      = .lat.gz\n"
                    "fps                         = 100\n"
                    "encoding                    = utf-8\n"
                    "slf-type                    = forward|backward\n"
                    "capitalize                  = false\n"
                    "word-penalty                = <f32>\n"
                    "silence-penalty             = <f32>\n"
                    "merge-penalties             = false\n"
                    "set-coarticulation          = false\n"
                    "eps-symbol                  = !NULL\n"
                    "# archive specific options\n"
                    "[*.network.archive-reader.*.semiring]\n"
                    "type                        = tropical|log\n"
                    "tolerance                   = <default-tolerance>\n"
                    "keys                        = key1 key2 ...\n"
                    "key1.scale                  = <f32>\n"
                    "key2.scale                  = <f32>\n"
                    "...\n"
                    "# if format is flf AND semiring is specified\n"
                    "[*.network.archive-reader.flf]\n"
                    "input-alphabet.name         = {lemma-pronunciation*|lemma|syntax|evaluation}\n"
                    "input-alphabet.format       = bin\n"
                    "input-alphabet.file         = <alphabet-file>\n"
                    "output-alphabet.name        = {lemma-pronunciation*|lemma|syntax|evaluation}\n"
                    "output-alphabet.format      = bin\n"
                    "output-alphabet.file        = <alphabet-file>\n"
                    "boundaries.suffix           = <boundaries-file-suffix>\n"
                    "key1.format                 = bin\n"
                    "key1.suffix                 = <fsa-file-suffix>\n"
                    "...",
                    "input:\n"
                    "  1:segment | 2:string\n"
                    "output:\n"
                    "  0:lattice",
                    &createLatticeArchiveReaderNode));
    factory->add(
            NodeCreator(
                    "archive-writer",
                    "Store lattices in archive.",
                    "[*.network.archive-writer]\n"
                    "type                        = archive-writer\n"
                    "format                      = flf|htk|lattice-processor\n"
                    "path                        = <archive-path>\n"
                    "info                        = false\n"
                    "# if format is flf\n"
                    "[*.network.archive-writer.flf]\n"
                    "suffix                      = .flf.gz\n"
                    "input-alphabet.format       = bin\n"
                    "input-alphabet.file         = bin:input-alphabet.binfsa.gz\n"
                    "output-alphabet.format      = bin\n"
                    "output-alphabet.file        = bin:output-alphabet.binfsa.gz\n"
                    "alphabets.format            = \n"
                    "alphabets.file              = \n"
                    "[*.network.archive-writer.flf.partial]\n"
                    "keys                        = key1 key2 ...\n"
                    "add                         = false\n"
                    "# if format is htk\n"
                    "[*.network.archive-writer.htk]\n"
                    "suffix                      = .lat.gz\n"
                    "fps                         = 100\n"
                    "encoding                    = utf-8\n"
                    "# if format is htk\n"
                    "[*.network.archive-writer.lattice-processor]\n"
                    "pronunciation-scale         = <required>",
                    "input:\n"
                    "  0:lattice, 1:segment | 2:string\n"
                    "output:\n"
                    "  0:lattice",
                    &createLatticeArchiveWriterNode));
    factory->add(
            NodeCreator(
                    "fsa-reader",
                    "Read fsas.\n"
                    "All filenames are interpreted relative to a given directory,\n"
                    "if specified, else to the current directory.\n"
                    "The current fsa is buffered for multiple access\n",
                    "[*.network.fsa-reader]\n"
                    "type                        = fsa-reader\n"
                    "path                        = <path>\n"
                    "# in case of acceptors\n"
                    "alphabet.name               = {lemma-pronunciation|lemma*|syntax|evaluation}\n"
                    "# in case of transducers\n"
                    "input-alphabet.name         = {lemma-pronunciation|lemma*|syntax|evaluation}\n"
                    "output-alphabet.name        = {lemma-pronunciation|lemma*|syntax|evaluation}",
                    "input:\n"
                    "  1:segment | 2:string\n"
                    "output:\n"
                    "  0:lattice, 1:fsa",
                    &createFsaReaderNode));
    factory->add(
            NodeCreator(
                    "ctm-reader",
                    "Read a single ctm-file.\n"
                    "CTM format is:\n"
                    "<name> <track> <start> <duration> <word> [<score1> [<score2> ...]]\n"
                    "For a given segment a linear lattice is build from the\n"
                    "from overlapping part.\n"
                    "A semiring can be specified as well as list of keys mapping\n"
                    "the CTM scores to the semiring dimensions.\n"
                    "If no keys are given, the keys from the semiring are used.\n"
                    "If no semiring is given, the keys are used to build a semiring.\n"
                    "If none is given, the empty semiring is used.\n"
                    "Example:\n"
                    "Configuration for a CTM file providing confidence scores.\n"
                    "scores             = confidence\n"
                    "confidence.default = 1.0",
                    "[*.network.ctm-reader]\n"
                    "type                        = ctm-reader\n"
                    "path                        = <path>\n"
                    "encoding                    = utf-8\n"
                    "scores                      = key1 key2 ...\n"
                    "key1.default                = <f32>\n"
                    "key2.default                = <f32>\n"
                    "...\n"
                    "[*.network.ctm-reader.semiring]\n"
                    "type                        = tropical|log\n"
                    "tolerance                   = <default-tolerance>\n"
                    "keys                        = key1 key2 ...\n"
                    "key1.scale                  = <f32>\n"
                    "key2.scale                  = <f32>\n"
                    "...",
                    "input:\n"
                    "  1:segment\n"
                    "output:\n"
                    "  0:lattice",
                    &createCtmReaderNode));
    factory->add(
            NodeCreator(
                    "drawer",
                    "Draw lattice(s) in dot format to file.\n"
                    "For filename generation see \"writer\".",
                    "[*.network.drawer]\n"
                    "type                        = drawer\n"
                    "hints                       = {detailed best probability unscaled}\n"
                    "# to draw a single lattice\n"
                    "file                        = <dot-file>\n"
                    "# to draw multiple files,\n"
                    "# i.e. if incoming connection at port 1\n"
                    "path                        = <dot-base-dir>\n"
                    "prefix                      = <file-prefix>\n"
                    "suffix                      = <file-suffix>",
                    "input:\n"
                    "  0:lattice[, 1:segment | 2:string]\n"
                    "output:\n"
                    "  0:lattice",
                    &createDrawerNode));

    /*
     * Flow
     */
    factory->add(
            NodeCreator(
                    "sink",
                    "Let all incoming lattices/CNs/fCNs sink.",
                    "[*.network.sink]\n"
                    "type                        = sink\n"
                    "sink-type                   = lattice*|CN|fCN\n"
                    "warn-on-empty               = true\n"
                    "error-on-empty              = false",
                    "input:\n"
                    "  x:lattice/CN/fCN\n"
                    "no output",
                    &createSink));
    factory->add(
            NodeCreator(
                    "buffer",
                    "Incoming lattice is buffered until next sync and\n"
                    "manifolded to all outgoing ports.",
                    "[*.network.buffer]\n"
                    "type                        = buffer",
                    "input:\n"
                    "  x:lattice (at exactly one port)\n"
                    "output:\n"
                    "  x:lattice",
                    &createLatticeBufferNode));
    factory->add(
            NodeCreator(
                    "cache",
                    "State requests to incoming lattice are cached;\n"
                    "see Fsa for details.",
                    "[*.network.cache]\n"
                    "type                        = cache\n"
                    "max-age                     = 10000",
                    "input:\n"
                    "  0:lattice\n"
                    "output:\n"
                    "  0:lattice",
                    &createCacheNode));
    factory->add(
            NodeCreator(
                    "copy",
                    "Make static copy of incoming lattice.\n"
                    "By default, scores are copied by reference.\n"
                    "Optional in-sito trimming and/or state numbering normalization\n"
                    "is supported.",
                    "[*.network.copy]\n"
                    "type                        = copy\n"
                    "# make deep copy, i.e. copy scores by value and not by reference\n"
                    "deep                        = false\n"
                    "trim                        = false\n"
                    "normalize                   = false",
                    "input:\n"
                    "  0:lattice\n"
                    "output:\n"
                    "  0:lattice",
                    &createCopyNode));

    /*
     * Info
     */
    factory->add(
            NodeCreator(
                    "info",
                    "Dump information and statistics for incoming lattice.\n"
                    "Runtime/memory requirements:\n"
                    "cheap:    O(1), lattice is not traversed.\n"
                    "normal:   O(N), lattice is traversed once; no caching.\n"
                    "extended: O(N), lattice is traversed multiple times,\n"
                    "          lattice is cached.\n"
                    "memory:   n/a\n"
                    "Attention: \"extended\" requires an acyclic lattice.",
                    "[*.network.info]\n"
                    "type                        = info\n"
                    "info-type                   = cheap|normal*|extended|memory",
                    "input:\n"
                    "  0:lattice\n"
                    "output:\n"
                    "  0:lattice",
                    &createInfoNode));

    /*
     * Best/Traceback
     */
    factory->add(
            NodeCreator(
                    "best",
                    "Find the best path in a lattice.\n"
                    "Usually, Dijkstra is faster than Bellman-Ford,\n"
                    "but Dijkstra does not guarantee correct results in the\n"
                    "presence of negative arc scores.",
                    "[*.network.best]\n"
                    "type                        = best\n"
                    "algorithm                   = dijkstra*|bellman-ford|projecting-bellman-ford",
                    "input:\n"
                    "  0:lattice\n"
                    "output:\n"
                    "  0:lattice",
                    &createBestNode));
    factory->add(
            NodeCreator(
                    "n-best",
                    "Find the n best paths in a lattice.\n"
                    "The algorithm is based on Eppstein and is\n"
                    "optimized for discarding duplicates, i.e.\n"
                    "the algorithm is not optimal (compared to\n"
                    "the origianl Eppstein algorithm) for generating\n"
                    "n-best lists containing duplicates.\n"
                    "The algorithm seems to scale well at least up\n"
                    "to 100.000-best lists without duplicates.\n"
                    "If the \"ignore-non-word\" option is activated,\n"
                    "then two hypotheses only differing in non-words\n"
                    "are considered duplicates.\n"
                    "The resulting n-best list preserves all non-word-\n"
                    "and epsilon-arcs and has correct time boundaries.",
                    "[*.network.n-best]\n"
                    "type                        = best\n"
                    "n                           = 1\n"
                    "remove-duplicates           = true\n"
                    "ignore-non-words            = true\n"
                    "score-key                   = <unset>",
                    "input:\n"
                    "  0:lattice\n"
                    "output:\n"
                    "  0:lattice",
                    &createNBestNode));
    factory->add(
            NodeCreator(
                    "select-n-best",
                    "Gets an n-best lattice as input and provides at port x\n"
                    "the xth best lattice, or the empty lattice if x exceeds\n"
                    "the size of the n-best list; the indexing starts from 0.",
                    "[*.network.select-n-best]\n"
                    "type                        = select-n-best",
                    "input:\n"
                    "  0:n-best-lattice\n"
                    "output:\n"
                    "  x:linear-lattice",
                    &createSelectNBestNode));
    factory->add(
            NodeCreator(
                    "dump-n-best",
                    "Dumps a linear or n-best-list lattice.",
                    "[*.network.dump-n-best]\n"
                    "type                        = dump-n-best\n"
                    "dump.channel                = <file>\n"
                    "scores                      = <key-1> <key-2> ... # default is all scores",
                    "input:\n"
                    "  0:n-best-lattice[, 1:segment]\n"
                    "output:\n"
                    "  0:n-best-lattice",
                    &createDumpNBestNode));
    factory->add(
            NodeCreator(
                    "dump-traceback",
                    "Dumps a linear lattice or an n-best list in a traceback format,\n"
                    "i.e. the output includes time information for each item.\n"
                    "For tracebacks in Bliss format, the lattice is mapped to lemma-pronunciation.\n"
                    "The CTM format is independent of the input alphabet; if the \"dump-orthography\"\n"
                    "option is active, the lattice is mapped to lemma.\n"
                    "For phoneme or subword alignments, the input alphabet must be lemma or lemma-\n"
                    "pronunciation and at port 1 a valid Bliss-segment is required. If an alignment\n"
                    "for a lemma is requested, the result is the Viterbi alignment over all matching\n"
                    "pronunciations.",
                    "[*.network.dump-traceback]\n"
                    "type                        = dump-traceback\n"
                    "format                      = bliss|corpus|ctm*\n"
                    "dump.channel                = <file>\n"
                    "[*.network.dump-traceback.ctm]\n"
                    "dump-orthography            = true\n"
                    "dump-coarticulation         = false\n"
                    "dump-non-word               = false\n"
                    "dump-eps                    = <dump-non-word>\n"
                    "non-word-symbol             = <unset> # use lexicon representation for non-words \n"
                    "                                        and !NULL for eps arcs; if set, then use\n"
                    "                                        for non-word and for eps arcs.\n"
                    "scores                      = <key-1> <key-2> ...\n"
                    "dump-type                   = false\n"
                    "dump-phoneme-alignment      = false\n"
                    "dump-subword-alignment      = false\n"
                    "subword-map.file            = <unset>",
                    "input:\n"
                    "  0:lattice[, 1:segment]\n"
                    "output:\n"
                    "  0:lattice",
                    &createDumpTracebackNode));
    factory->add(
            NodeCreator(
                    "dump-all-pairs-best",
                    "Calculates and dumps the shortest distance between all state pairs\n"
                    "and dump them in plain text. The shortest distance is the minimum sum\n"
                    "of the projected arc scores; thus the distance is a scalar.\n"
                    "If time threshold is set, then only pairs of states are considered,\n"
                    "where the distance in time does not exceed the threshold.",
                    "[*.network.dump-all-pairs-best]\n"
                    "type                        = dump-all-pairs-best\n"
                    "dump.channel                = <file>\n"
                    "time-threshold              = <unset>",
                    "input:\n"
                    "  0:lattice[, 1:segment]\n"
                    "output:\n"
                    "  0:lattice",
                    &createDumpAllPairsShortestDistanceNode));

    /*
     * Evaluation
     */
    factory->add(
            NodeCreator(
                    "evaluator",
                    "Calculate WER and/or GER.",
                    "[*.network.evaluator]\n"
                    "type                        = evaluator\n"
                    "single-best                 = true\n"
                    "best-in-lattice             = true\n"
                    "word-errors                 = true\n"
                    "letter-errors               = false\n"
                    "phoneme-errors              = false\n"
                    "[*.network.evaluator.layer]\n"
                    "use                         = true\n"
                    "name                        = <node-name>\n"
                    "[*.network.evaluator.edit-distance]\n"
                    "format                      = bliss*|nist\n"
                    "allow-broken-words          = false\n"
                    "sub-cost                    = 1\n"
                    "ins-cost                    = 1\n"
                    "del-cost                    = 1\n"
                    "#semiring used for decoding lattice\n"
                    "[*.network.evaluator.semiring]\n"
                    "type                        = tropical|log\n"
                    "tolerance                   = <default-tolerance>\n"
                    "keys                        = key1 key2 ...\n"
                    "key1.scale                  = <f32>\n"
                    "key2.scale                  = <f32>\n"
                    "...",
                    "input:\n"
                    "  0:lattice, {1:segment | 2: reference string}\n"
                    "output:\n"
                    "  0:lattice",
                    &createEvaluatorNode));

    /*
     * Composition
     */
    factory->add(
            NodeCreator(
                    "compose",
                    "see compose-matching",
                    "[*.network.compose]\n"
                    "type                        = compose",
                    "see compose-matching",
                    &createComposeMatchingNode));
    factory->add(
            NodeCreator(
                    "compose-matching",
                    "Compose two lattices; for algorithm details see FSA.\n"
                    "If the left lattice is unweighted, then its weights are\n"
                    "set to semiring one (of the semiring of the right lattice)\n"
                    "and its word boundaries are invalidated.",
                    "[*.network.compose-matching]\n"
                    "type                        = compose-matching\n"
                    "unweight-left               = false\n"
                    "unweight-right              = false",
                    "input:\n"
                    "  0:lattice, 1:lattice\n"
                    "output:\n"
                    "  0:lattice",
                    &createComposeMatchingNode));
    factory->add(
            NodeCreator(
                    "compose-sequencing",
                    "Compose two lattices; for algorithm details see FSA.",
                    "[*.network.compose-sequencing]\n"
                    "type                        = compose-sequencing",
                    "input:\n"
                    "  0:lattice, 1:lattice\n"
                    "output:\n"
                    "  0:lattice",
                    &createComposeSequencingNode));
    factory->add(
            NodeCreator(
                    "difference",
                    "Difference of two lattices; for algorithm details see FSA.",
                    "[*.network.difference]\n"
                    "type                        = difference",
                    "input:\n"
                    "  0:lattice, 1:lattice\n"
                    "output:\n"
                    "  0:lattice",
                    &createDifferenceNode));
    factory->add(
            NodeCreator(
                    "intersection",
                    "Intersection of two lattices; for algorithm details see FSA.",
                    "[*.network.intersection]\n"
                    "type                        = intersection\n"
                    "append                      = false",
                    "input:\n"
                    "  0:lattice, 1:lattice\n"
                    "output:\n"
                    "  0:lattice",
                    &createIntersectionNode));
    factory->add(
            NodeCreator(
                    "compose-with-fsa",
                    "Compose with an fsa and rescore a single lattice dimension.\n"
                    "Composition uses the \"compose sequencing\" algorithm, see FSA.",
                    "[*.network.compose-with-fsa]\n"
                    "type                        = compose-with-fsa\n"
                    "append                      = false\n"
                    "key                         = <symbolic key or dim>\n"
                    "scale                       = 1\n"
                    "rescore-mode                = clone*|in-place-cached|in-place\n"
                    "# i.e. if port 1 is not connected\n"
                    "file                        = <fsa-filename>\n"
                    "# in case of acceptor\n"
                    "alphabet.name               = {lemma-pronunciation|lemma|syntax|evaluation}\n"
                    "# in case of transducer\n"
                    "input-alphabet.name         = {lemma-pronunciation|lemma|syntax|evaluation}\n"
                    "output-alphabet.name        = {lemma-pronunciation|lemma|syntax|evaluation}",
                    "input:\n"
                    "  0:lattice[, 1: fsa]\n"
                    "output:\n"
                    "  0:lattice",
                    &createComposeWithFsaNode));
    factory->add(
            NodeCreator(
                    "compose-with-lm",
                    "Compose LM with lattice and rescore a single lattice dimension.\n"
                    "The \"force-sentence-end=true\", then each segment end is treated as a\n"
                    "sentence end, regardless of any arcs labeled with the sentence end symbol.\n",
                    "[*.network.compose-with-lm]\n"
                    "type                        = compose-with-lm\n"
                    "append                      = false\n"
                    "key                         = <symbolic key or dim>\n"
                    "scale                       = 1\n"
                    "force-sentence-end          = true\n"
                    "project-input               = false\n"
                    "[*.network.compose-with-lm.lm]\n"
                    "(see module Lm)",
                    "input:\n"
                    "  0:lattice\n"
                    "output:\n"
                    "  0:lattice",
                    &createComposeWithLmNode));

    /*
     * Extend/Rescore
     */
    factory->add(
            NodeCreator(
                    "add",
                    "Manipulate a single dimension:\n"
                    "f(x_d) = x_d + <score>",
                    "[*.network.add]\n"
                    "type                        = add\n"
                    "append                      = false\n"
                    "key                         = <symbolic key or dim>\n"
                    "score                       = 0.0\n"
                    "rescore-mode                = {clone*, in-place-cached, in-place}",
                    "input:\n"
                    "  0:lattice\n"
                    "output:\n"
                    "  0:lattice",
                    &createAddNode));
    factory->add(
            NodeCreator(
                    "multiply",
                    "Manipulate a single dimension:\n"
                    "f(x_d) = <scale> * x_d",
                    "[*.network.multiply]\n"
                    "type                        = multiply\n"
                    "append                      = false\n"
                    "key                         = <symbolic key or dim>\n"
                    "scale                       = 1.0\n"
                    "rescore-mode                = {clone*, in-place-cached, in-place}",
                    "input:\n"
                    "  0:lattice\n"
                    "output:\n"
                    "  0:lattice",
                    &createMultiplyNode));
    factory->add(
            NodeCreator(
                    "exp",
                    "Manipulate a single dimension:\n"
                    "f(x_d) = exp(<scale> * x_d)",
                    "[*.network.exp]\n"
                    "type                        = exp\n"
                    "append                      = false\n"
                    "key                         = <symbolic key or dim>\n"
                    "scale                       = 1.0\n"
                    "rescore-mode                = {clone*, in-place-cached, in-place}",
                    "input:\n"
                    "  0:lattice\n"
                    "output:\n"
                    "  0:lattice",
                    &createExpNode));
    factory->add(
            NodeCreator(
                    "log",
                    "Manipulate a single dimension:\n"
                    "f(x_d) = <scale> * log(x_d)",
                    "[*.network.log]\n"
                    "type                        = log\n"
                    "append                      = false\n"
                    "key                         = <symbolic key or dim>\n"
                    "scale                       = 1.0\n"
                    "rescore-mode                = {clone*, in-place-cached, in-place}",
                    "input:\n"
                    "  0:lattice\n"
                    "output:\n"
                    "  0:lattice",
                    &createLogNode));
    factory->add(
            NodeCreator(
                    "extend-by-penalty",
                    "Penalize a single dimension. The penalty can be made input-label\n"
                    "dependent:\n"
                    "First, a list of class labels is defined. Second, each class label gets\n"
                    "a list of othographies and a penalty assigned.\n"
                    "Class penalties overwrites the default penalty.",
                    "[*.network.extend-by-penalty]\n"
                    "type                        = extend-by-penalty\n"
                    "append                      = false\n"
                    "key                         = <symbolic key or dim>\n"
                    "scale                       = 1.0\n"
                    "rescore-mode                = {clone*, in-place-cached, in-place}\n"
                    "# default penalty\n"
                    "penalty                     = 0.0\n"
                    "# class dependent penalties (optional)\n"
                    "[*.network.extend-by-penalty.mapping]\n"
                    "classes                     = <class1> <class2> ...\n"
                    "<class1>.orth               = <orth1> <orth2> ...\n"
                    "<class1>.penalty            = 0.0",
                    "input:\n"
                    "  0:lattice\n"
                    "output:\n"
                    "  0:lattice",
                    &createExtendByPenaltyNode));
    factory->add(
            NodeCreator(
                    "extend-by-pronunciation-score",
                    "A single dimension is extended by the pronunciation score.\n"
                    "The pronunciation score is derived form the lexicon.",
                    "[*.network.extend-by-pronunciation-score]\n"
                    "type                        = extend-by-pronunciation-score\n"
                    "append                      = false\n"
                    "key                         = <symbolic key or dim>\n"
                    "scale                       = 1.0\n"
                    "rescore-mode                = {clone*, in-place-cached, in-place}",
                    "input:\n"
                    "  0:lattice\n"
                    "output:\n"
                    "  0:lattice",
                    &createExtendByPronunciationScoreNode));
    factory->add(
            NodeCreator(
                    "append",
                    "Append two lattices score-wise;\n"
                    "both lattices must have equal topology\n"
                    "(down to state numbering).\n"
                    "The resulting lattice has a semiring consisting\n"
                    "of the concatenatation\n"
                    "of the two incoming semirings.",
                    "[*.network.append]\n"
                    "type                        = append",
                    "input:\n"
                    "  0:lattice 1:lattice\n"
                    "output:\n"
                    "  0:lattice",
                    &createAppendScoresNode));
    factory->add(
            NodeCreator(
                    "decode-rescore-lm",
                    "Performs a pruned rescoring/decoding on the lattice.\n"
                    "This is most useful to expand mesh lattices (see the mesh node).\n"
                    "The applied word end pruning is equivalent to the one applied\n"
                    "during decoding (the threshold is relative to the LM scale).\n",
                    "[*.network.decode-rescore]\n"
                    "type                        = decode-rescore-lm\n",
                    "word-end-beam               = 20.0\n"
                    "word-end-limit              = 50000\n"
                    "input:\n"
                    "  0:lattice\n"
                    "output:\n"
                    "  0:lattice",
                    &createDecodeRescoreLmNode));
    factory->add(
            NodeCreator(
                    "expand-transits",
                    "Modifies the lattice by expanding the transitions so that\n"
                    "each state corresponds to one left and right coarticuled phoneme,\n"
                    "or to a non-coarticulated transition.\n"
                    "This may be required for correct word boundary information if\n"
                    "the decoder doesn't produce it correctly.",
                    "[*.network.expand-transits]\n"
                    "type                        = expand-transits",
                    "input:\n"
                    "  0:lattice\n"
                    "output:\n"
                    "  0:lattice",
                    &createExpandTransitsNode));

    /*
     * Semiring Modification
     */
    factory->add(
            NodeCreator(
                    "rescale",
                    "Rescales and rename single dimensions of lattice's current semiring.\n"
                    "Technically, the semiring of the lattice is replaced by a new one.",
                    "[*.network.rescale]\n"
                    "type                        = rescale\n"
                    "<key1>.scale                = <keep existing scale>\n"
                    "<key1>.key                  = <keep existing key name>\n"
                    "...",
                    "input:\n"
                    "  0:lattice\n"
                    "output:\n"
                    "  0:lattice",
                    &createRescaleNode));
    factory->add(
            NodeCreator(
                    "change-semiring",
                    "Replace the semiring.\n"
                    "The target semiring might have a different dimensionality;\n"
                    "mapping from the old to the new semiring is done via keys, i.e.\n"
                    "the names of the dimensions.\n"
                    "The operation does not affect the scores.",
                    "[*.network.change-semiring]\n"
                    "type                        = change-semiring\n"
                    "[*.network.change-semiring.semiring]\n"
                    "type                        = tropical|log\n"
                    "tolerance                   = <default-tolerance>\n"
                    "keys                        = key1 key2 ...\n"
                    "key1.scale                  = <f32>\n"
                    "key2.scale                  = <f32>\n"
                    "...",
                    "input:\n"
                    "  0:lattice\n"
                    "output:\n"
                    "  0:lattice",
                    &createChangeSemiringNode));
    factory->add(
            NodeCreator(
                    "reduce",
                    "Reduce the scores of two or more dimensions to the first given dimension.\n"
                    "Basically the weighted score of the second, third, and so on key\n"
                    "are added to the first score of the first key and then set to semiring one,\n"
                    "i.e. 0, and the scale of the dimension is set to 1.\n"
                    "The weighted sum of the score vector remains unchanged.",
                    "[*.network.scores-reduce-scores]\n"
                    "type                        = reduce\n"
                    "keys                        = <key1> <key2> ...",
                    "input:\n"
                    "  0:lattice\n"
                    "output:\n"
                    "  0:lattice",
                    &createReduceScoresNode));
    factory->add(
            NodeCreator(
                    "project",
                    "Change the semiring by projecting the source semiring onto the target semiring.",
                    "[*.network.projection]\n"
                    "type                        = project\n"
                    "scaled                      = true\n"
                    "[*.network.projection.semiring]\n"
                    "type                        = tropical|log\n"
                    "tolerance                   = <default-tolerance>\n"
                    "keys                        = key1 key2 ...\n"
                    "key1.scale                  = <f32>\n"
                    "key2.scale                  = <f32>\n"
                    "...\n"
                    "[*.network.projection.matrix]\n"
                    "key1.row                    = <old-key[1,1]> <old-key[1,2]> ...\n"
                    "key2.row                    = <old-key[2,1]> <old-key[2,2]> ...\n"
                    "...",
                    "input:\n"
                    "  0:lattice\n"
                    "output:\n"
                    "  0:lattice",
                    &createProjectSemiringNode));

    /*
     * Determinization
     */
    factory->add(
            NodeCreator(
                    "determinize",
                    "Determinize lattice; for algorithm details see FSA.",
                    "[*.network.determinize]\n"
                    "type                        = determinize\n"
                    "log-semiring                = true|false*\n"
                    "log-semiring.alpha          = <unset>",
                    "input:\n"
                    "  0:lattice\n"
                    "output:\n"
                    "  0:lattice",
                    &createDeterminizeNode));
    factory->add(
            NodeCreator(
                    "minimize",
                    "Determinize and minimize lattice; for algorithm details see FSA.",
                    "[*.network.minimize]\n"
                    "type                        = minimize",
                    "input:\n"
                    "  0:lattice\n"
                    "output:\n"
                    "  0:lattice",
                    &createMinimizeNode));

    /*
     * Epsilon/Non-Word closures
     */
    factory->add(
            NodeCreator(
                    "remove-null-arcs",
                    "Remove arcs of length 0(regardless if input/output is eps).",
                    "[*.network.remove-null-arcs]\n"
                    "type                        = remove-null-arcs\n"
                    "log-semiring                = true|false*\n"
                    "log-semiring.alpha          = <unset>",
                    "input:\n"
                    "  0:lattice\n"
                    "output:\n"
                    "  0:lattice",
                    &createNullArcsRemovalNode));
    factory->add(
            NodeCreator(
                    "remove-epsilons",
                    "Those arcs are removed having epsilon as input and output.",
                    "[*.network.remove-epsilons]\n"
                    "type                        = remove-epsilons\n"
                    "log-semiring                = true|false*\n"
                    "log-semiring.alpha          = <unset>",
                    "input:\n"
                    "  0:lattice\n"
                    "output:\n"
                    "  0:lattice",
                    &createEpsilonRemovalNode));
    factory->add(
            NodeCreator(
                    "non-word-closure-filter",
                    "Given states s and e. Pathes_w(s,e) is the set of all pathes from\n"
                    "s to e having exactly one arc labeled with w and all others labeled\n"
                    "with epsilon. Arcs_w(s,e) is the set of all arcs in Pathes_w(s,e) \n"
                    "labeled with w. Arcs_s'/w(s,e) is the set of all arcs in Arcs_w(s,e)\n"
                    "having source state s'. Pathes_s'/w(s,e) is the subset of Pathes_w(s,e),\n"
                    "such that each path in Pathes_s'/w(s,e) includes an arc in Arcs_s'/w(s,e).\n"
                    "\n"
                    "for each w, (s,e):\n"
                    "    for each a in Arcs_w(s,e) keep only the best scoring path in\n"
                    "    Pathes_w(s,e) that includes a.\n"
                    "-> see classical epsilon-removal over the tropical semiring\n"
                    "\n"
                    "The resulting graph is a subgraph of the original input and contains the\n"
                    "Viterbi path of the original graph.\n"
                    "The implementation is static, i.e not lazy.",
                    "[*.network.non-word-closure-filter]\n"
                    "type                        = non-word-closure-filter",
                    "input:\n"
                    "  0:lattice\n"
                    "output:\n"
                    "  0:lattice",
                    &createNonWordClosureFilterNode));
    factory->add(
            NodeCreator(
                    "non-word-closure-weak-determinization-filter",
                    "Given states s and e. Pathes_w(s,e) is the set of all pathes from\n"
                    "s to e having exactly one arc labeled with w and all others labeled\n"
                    "with epsilon. Arcs_w(s,e) is the set of all arcs in Pathes_w(s,e) \n"
                    "labeled with w. Arcs_s'/w(s,e) is the set of all arcs in Arcs_w(s,e)\n"
                    "having source state s'. Pathes_s'/w(s,e) is the subset of Pathes_w(s,e),\n"
                    "such that each path in Pathes_s'/w(s,e) includes an arc in Arcs_s'/w(s,e).\n"
                    "\n"
                    "for each w, (s,e):\n"
                    "    for each s' keep only the best scoring path in Pathes_s'/w(s,e)\n"
                    "-> classical epsilon-removal over the tropical semiring with statewise\n"
                    "   determinization\n"
                    "\n"
                    "The resulting graph is a subgraph of the original input and contains the\n"
                    "Viterbi path of the original graph.\n"
                    "The implementation is static, i.e not lazy.",
                    "[*.network.non-word-closure-weak-determinization-filter]\n"
                    "type                        = non-word-closure-weak-determinization-filter",
                    "input:\n"
                    "  0:lattice\n"
                    "output:\n"
                    "  0:lattice",
                    &createNonWordClosureWeakDeterminizationFilterNode));
    factory->add(
            NodeCreator(
                    "non-word-closure-strong-determinization-filter",
                    "Given states s and e. Pathes_w(s,e) is the set of all pathes from\n"
                    "s to e having exactly one arc labeled with w and all others labeled\n"
                    "with epsilon. Arcs_w(s,e) is the set of all arcs in Pathes_w(s,e) \n"
                    "labeled with w. Arcs_s'/w(s,e) is the set of all arcs in Arcs_w(s,e)\n"
                    "having source state s'. Pathes_s'/w(s,e) is the subset of Pathes_w(s,e),\n"
                    "such that each path in Pathes_s'/w(s,e) includes an arc in Arcs_s'/w(s,e).\n"
                    "\n"
                    "for each w, (s,e):\n"
                    "    keep only the best scoring path in Pathes_w(s,e)\n"
                    "-> classical epsilon-removal over the tropical semiring with\n"
                    "   determinization over all pathes from s to e\n"
                    "\n"
                    "Attention: \n"
                    "Due to the retaining of non-word arcs the determinization can not\n"
                    "always be guaranteed.\n"
                    "\n"
                    "The resulting graph is a subgraph of the original input and contains the\n"
                    "Viterbi path of the original graph.\n"
                    "The implementation is static, i.e not lazy.",
                    "[*.network.non-word-closure-strong-determinization-filter]\n"
                    "type                        = non-word-closure-strong-determinization-filter",
                    "input:\n"
                    "  0:lattice\n"
                    "output:\n"
                    "  0:lattice",
                    &createNonWordClosureStrongDeterminizationFilterNode));
    factory->add(
            NodeCreator(
                    "non-word-closure-normalization-filter",
                    "If a state s has at least one outgoing arc, and all outgoing arcs\n"
                    "are non-word arcs, then s is disacarded and all outgoing arcs are\n"
                    "joined with previous/next non-word arcs to a new eps-arc. All scores\n"
                    "and word-arc times are kept w.r.t. to the given semiring.\n",
                    "[*.network.non-word-closure-normalization-filter]\n"
                    "type                        = non-word-closure-normalization-filter",
                    "input:\n"
                    "  0:lattice\n"
                    "output:\n"
                    "  0:lattice",
                    &createNonWordClosureNormalizationFilterNode));
    factory->add(
            NodeCreator(
                    "non-word-closure-removal-filter",
                    "For each state s and each word arc a leaving a state of the\n"
                    "non-word closure of s, let a start from s, attach the correct\n"
                    "score w.r.t to the used semiring (e.g. score of best path for\n"
                    "the tropical semiring) and add the additional time (i.e. the\n"
                    "time nedded for \"crossing\" the closure.",
                    "[*.network.non-word-closure-removal-filter]\n"
                    "type                        = non-word-closure-removal-filter",
                    "input:\n"
                    "  0:lattice\n"
                    "output:\n"
                    "  0:lattice",
                    &createNonWordClosureRemovalFilterNode));

    factory->add(
            NodeCreator(
                    "redundancy-removal",
                    "Filters the lattice so that only arcs are retained which are\n"
                    "on the single-best path of at least one sentence.\n"
                    "Sentences cover only real words, thus this also removes\n"
                    "redundant noise paths.\n"
                    "The max-width and max-depth parameters limit the effort for extreme cases.\n",
                    "[*.network.redundancy-removal]\n"
                    "type                        = redundancy-removal",
                    "max-width                   = 100000"
                    "max-depth                   = 10"
                    "input:\n"
                    "  0:lattice\n"
                    "output:\n"
                    "  0:lattice",
                    &createUniqueSentenceAlignmentFilterNode));

    /*
     * Miscellaneous
     */
    factory->add(
            NodeCreator(
                    "dummy",
                    "If it gets input at port 0, it behaves like a filter,\n"
                    "but passes lattices just through.\n"
                    "Else it does nothing, ignoring any input from other ports."
                    "input:\n"
                    "  0:lattice or no input\n"
                    "output:\n"
                    "  0:lattice, if input at port 0",
                    &createDummyFilterNode));
    factory->add(
            NodeCreator(
                    "map-alphabet",
                    "Map the input(output, or both) labels of the incoming lattice to another\n"
                    "alphabet. The concrete mapping is specified by the used lexicon.\n"
                    "If the incoming lattice is an acceptor and output mapping is activated,\n"
                    "the resulting lattice is a transducer.\n"
                    "For lemma-pronunciation <-> lemma correct time boundary preservation\n"
                    "is guaranteed, for all other mappings it is not.\n"
                    "For lemma -> preferred-lemma-pronunciation a successfull mapping is\n"
                    "guaranteed, if the lexicon's read-only flag is not set, i.e. for a\n"
                    "lemma with no pronunciation, the empty pronunciation is added.\n"
                    "If project input(output) is activated, the resulting lattice is an\n"
                    "acceptor, where the labels are the former input(output) labels.\n"
                    "If invert is activated and the lattice is a transducer, input and\n"
                    "output labels are toggled.\n"
                    "All mappings have a lazy implementation.",
                    "[*.network.map-alphabet]\n"
                    "type                        = map-alphabet\n"
                    "map-input                   = to-phoneme|to-lemma|to-lemma-pron|to-preferred-lemma-pron|to-synt|to-eval|to-preferred-eval\n"
                    "map-output                  = to-phoneme|to-lemma|to-lemma-pron|to-preferred-lemma-pron|to-synt|to-eval|to-preferred-eval\n"
                    "project-input               = false\n"
                    "project-output              = false\n"
                    "invert                      = false",
                    "input:\n"
                    "  0:lattice\n"
                    "output:\n"
                    "  0:lattice",
                    &createAlphabetMapNode));
    factory->add(
            NodeCreator(
                    "map-labels",
                    "Map the input labels of the incoming lattice according to the\n"
                    "specified mappings:\n"
                    "- non-words, i.e. words having the empty eval. tok. seq., to epsilon\n"
                    "- compound word splitting, i.e. split at \" \", \"_\", or \"-\"\n"
                    "- static mapping, where the mappings are loaded from a file; the\n"
                    "  format is \"<source-word> <target-word-1> <target-word-2> ...\\n\n"
                    "All mappings preserve or interpolate time boundaries, all mappings\n"
                    "have a static implementation.",
                    "[*.network.map-labels]\n"
                    "type                        = map-labels\n"
                    "map-to-lower-case           = false\n"
                    "map-non-words-to-eps        = false\n"
                    "split-compound-words        = false\n"
                    "map.file                    = \n"
                    "map.encoding                = utf-8\n"
                    "map.from                    = lemma\n"
                    "map.to                      = lemma\n"
                    "project-input               = false",
                    "input:\n"
                    "  0:lattice\n"
                    "output:\n"
                    "  0:lattice",
                    &createLabelMapNode));
    factory->add(
            NodeCreator(
                    "filter",
                    "Filter lattice by input(output).",
                    "[*.network.filter]\n"
                    "type                        = filter\n"
                    "input                       = <unset>\n"
                    "output                      = <unset>",
                    "input:\n"
                    "  0:lattice\n"
                    "output:\n"
                    "  0:lattice",
                    &createFilterArcNode));
    factory->add(
            NodeCreator(
                    "unite",
                    "Build union of incoming lattices.\n"
                    "Incoming lattices need to have\n"
                    "- same alphabets and\n"
                    "- same semiring\n"
                    "  or a new semiring is defined.",
                    "[*.network.unite]\n"
                    "type                        = unite\n"
                    "[*.network.unite.semiring]\n"
                    "type                        = tropical|log\n"
                    "tolerance                   = <default-tolerance>\n"
                    "keys                        = key1 key2 ...\n"
                    "key1.scale                  = <f32>\n"
                    "key2.scale                  = <f32>\n"
                    "...",
                    "input:\n"
                    "  0:lattice [1:lattice [2:lattice ...]]\n"
                    "output:\n"
                    "  0:lattice",
                    &createUnionNode));
    factory->add(
            NodeCreator(
                    "mesh",
                    "Reducde lattice to its boundary-conditioned form:\n"
                    "either using the full boundary information or only\n"
                    "the time information, i.e. building the purely\n"
                    "time-conditioned form.",
                    "[*.network.mesh]\n"
                    "type                        = mesh",
                    "mesh-type                   = full*|time\n"
                    "input:\n"
                    "  0:lattice\n"
                    "output:\n"
                    "  0:lattice",
                    &createMeshNode));
    factory->add(
            NodeCreator(
                    "properties",
                    "Change and/or dump lattice and fsa properties.",
                    "[*.network.properties]\n"
                    "type                        = properties\n"
                    "dump                        = true|false",
                    "input:\n"
                    "  0:lattice\n"
                    "output:\n"
                    "  0:lattice",
                    &createPropertiesNode));

    /**
     * Fwd/Bwd scores
     **/
    factory->add(
            NodeCreator(
                    "FB-builder",
                    "Build Fwd./Bwd. scores from incoming lattice(s).\n"
                    "In the case of multiple incoming lattices, the result\n"
                    "is the union of all incoming lattices.\n"
                    "There are some major differences between doing single or multiple\n"
                    "lattice FB:\n"
                    "Single lattice:\n"
                    "  The semiring from the incoming lattice is preserved;\n"
                    "  all dimensions used need to be present in this semiring,\n"
                    "  e.g. score.key.\n"
                    "  The topology of the incoming and outgoing lattice are equal.\n"
                    "  Risk calculation is available.\n"
                    "Multiple lattices:\n"
                    "  Union of all lattices are build.\n"
                    "  The union lattice has a new semiring consisting either of\n"
                    "  score.key only, or of the concatenated scores of the incoming lattices.\n"
                    "  Optionally, a label identifying the source system is set as the output label\n"
                    "  in the union lattice.",
                    "[*.network.FB-builder]\n"
                    "type                        = FB-builder\n"
                    "[*.network.FB-builder.multi-lattice-algorithm]\n"
                    "force                       = false\n"
                    // "extend-keys                 = \n"
                    "[*.network.FB-builder.fb]\n"
                    "configuration.channel       = nil\n"
                    "statistics.channel          = nil\n"
                    "\n"
                    "# single lattice FB\n"
                    "score.key                   = <unset>\n"
                    "risk.key                    = <unset>\n"
                    "risk.normalize              = false\n"
                    "cost.key                    = <unset> # required, if risk.key is specified\n"
                    "# Default alpha is 1/<max scale>; alpha is ignored, if a\n"
                    "# semiring is given (see below).\n"
                    "alpha                       = <unset>\n"
                    "# If a semiring is specified, then the number of dimensions\n"
                    "# of old and new semiring must be equal.\n"
                    "semiring.type               = <unset>*|tropical|log\n"
                    "semiring.tolerance          = <default-tolerance>\n"
                    "semiring.keys               = key1 key2 ...\n"
                    "semiring.key1.scale         = <f32>\n"
                    "semiring.key2.scale         = <f32>\n"
                    "...\n"
                    "\n"
                    "# multiple lattice FB\n"
                    "score-combination.type      = discard|*concatenate\n"
                    "score.key                   = <unset>\n"
                    "system-labels               = false\n"
                    "set-posterior-semiring      = false\n"
                    "[*.network.FB-builder.fb.lattice-0]\n"
                    "weight                      = 1.0\n"
                    "# Default alpha is 1/<max scale>; alpha is ignored, if a\n"
                    "# semiring is given (see below).\n"
                    "alpha                       = <unset>\n"
                    "# If a semiring is specified, then the number of dimensions\n"
                    "# of old and new semiring must be equal.\n"
                    "semiring.type               = <unset>*|tropical|log\n"
                    "semiring.tolerance          = <default-tolerance>\n"
                    "semiring.keys               = key1 key2 ...\n"
                    "semiring.key1.scale         = <f32>\n"
                    "semiring.key2.scale         = <f32>\n"
                    "...\n"
                    "label                       = system-0\n"
                    "# experimental\n"
                    "norm.key                    = <unset>\n"
                    "norm.fsa                    = false\n"
                    "weight.key                  = <unset>\n"
                    "[*.network.FB-builder.fb.lattice-1]\n"
                    "...\n",
                    "input:\n"
                    "  0:lattice [1:lattice [...]]\n"
                    "output:\n"
                    "  0:lattice 1:FwdBwd",
                    &createFwdBwdBuilderNode));

    /**
     * Pruning
     **/
    factory->add(
            NodeCreator(
                    "prune-posterior",
                    "Prune arcs by posterior scores.\n"
                    "By default, the fwd/bwd scores are calculated over the normalized\n"
                    "log semiring derived from the lattice's semiring. Alternatively,\n"
                    "a semiring can be specified.\n"
                    "If the lattice is empty afte pruning, the single best result is\n"
                    "returned (only if trimming is activated).",
                    "[*.network.prune-posterior]\n"
                    "type                        = prune-posterior\n"
                    "configuration.channel       = nil\n"
                    "statistics.channel          = nil\n"
                    "trim                        = true\n"
                    "# pruning parameters\n"
                    "relative                    = true\n"
                    "as-probability              = false\n"
                    "threshold                   = inf\n"
                    "...\n"
                    "# parameter for fwd./bwd. calculation\n"
                    "[*.network.prune-posterior.fb]\n"
                    "see FB-builder ...\n",
                    "input:\n"
                    "  0:lattice\n"
                    "output:\n"
                    "  0:lattice",
                    &createFwdBwdPruningNode));

    /**
     * fCN
     **/
    factory->add(
            NodeCreator(
                    "fCN-archive-reader",
                    "Read posterior CNs, i.e. normally frame-wise CNs,\n"
                    "from archive; the CN is buffered for multiple\n"
                    "access.",
                    "[*.network.fCN-archive-reader]\n"
                    "type                        = fCN-archive-reader\n"
                    "format                      = xml\n"
                    "# xml format\n"
                    "[*.network.fCN-archive-reader.archive]\n"
                    "path                        = <archive-path>\n"
                    "suffix                      = .<format>.fcn.gz\n"
                    "encoding                    = utf-8",
                    "input:\n"
                    "  1:segment | 2:string\n"
                    "output:\n"
                    "  0:fCN",
                    &createPosteriorCnArchiveReaderNode));

    factory->add(
            NodeCreator(
                    "fCN-archive-writer",
                    "Store posterior CNs in archive.",
                    "[*.network.fCN-archive-writer]\n"
                    "type                        = fCN-archive-writer\n"
                    "format                      = text|xml*|flow-alignment\n"
                    "# text|xml format\n"
                    "[*.network.fCN-archive-writer.archive]\n"
                    "path                        = <unset>\n"
                    "suffix                      = .<format>.fcn.gz\n"
                    "encoding                    = utf-8\n"
                    "# flow-alignment format\n"
                    "[*.network.fCN-archive-writer.flow-cache]\n"
                    "path                        = <unset>\n"
                    "compress                    = false\n"
                    "gather                      = inf\n"
                    "cast                        = <unset>",
                    "input:\n"
                    "  0:fCN, 1:segment | 2:string\n"
                    "output:\n"
                    "  0:fCN",
                    &createPosteriorCnArchiveWriterNode));

    factory->add(
            NodeCreator(
                    "dump-fCN",
                    "Dump a textual representation of a\n"
                    "frame wise confusion network (or any\n"
                    "posterior CN).\n"
                    "Slots are sorted by decreasing probability.\n"
                    "At port 0 the lattice representation of the CN is\n"
                    "provided. Port 1 provides the fCN itself and port 2\n"
                    "provides an empty dummy lattice which can be connected\n"
                    "to a sink.",
                    "[*.network.dump-CN]\n"
                    "type                        = dump-CN\n"
                    "dump.channel                = nil\n"
                    "format                      = text|xml*",
                    "input:\n"
                    "  0:fCN [1:segment]\n"
                    "output:\n"
                    "  0:lattice 1:fCN 2-n:dummy-lattice",
                    &createDumpPosteriorCnNode));

    factory->add(
            NodeCreator(
                    "fCN-builder",
                    "Build fCN from incoming lattice(s).\n"
                    "First, the union of the lattices is builde and the\n"
                    "weighted fwd/bwd scores of the union are calculated.\n"
                    "Second, from the union the fCN is derived.",
                    "[*.network.fCN-builder]\n"
                    "type                        = fCN-builder\n"
                    "[*.network.fCN-builder.fb]\n"
                    "see FB-builder ...\n"
                    "# Pruning is applied before fwd/bwd score calculation",
                    "input:\n"
                    "  0:lattice [1:lattice [...]]\n"
                    "output:\n"
                    "  0:lattice(union) 1:fCN 2:lattice(fCN)",
                    &createFramePosteriorCnBuilderNode));

    factory->add(
            NodeCreator(
                    "fCN-gamma-correction",
                    "Perform a in-situ gamma correction of the slot-wise\n"
                    "posterior probability distribution.",
                    "[*.network.fCN-gamma-correction]\n"
                    "type                        = fCN-gamma-correction\n"
                    "gamma                       = 1.0\n"
                    "normalize                   = true",
                    "input:\n"
                    "  0:fCN\n"
                    "output:\n"
                    "  0:fCN",
                    &createPosteriorCnGammaCorrectionNode));

    factory->add(
            NodeCreator(
                    "prune-fCN",
                    "Prune fCN slotwise.\n"
                    "If a threshold is given, probability mass pruning is\n"
                    "applied, i.e. per slot only the first n entries having\n"
                    "in sum the desired probability mass are kept.\n"
                    "If the maximum slot size n is given, then at most n\n"
                    "arcs are kept per slot.\n"
                    "On request, the slot-wise probability distribution\n"
                    "is re-normalized.\n"
                    "If epsilon slot removal is activated, then all slots will\n"
                    "be removed, where the posterior probability of the epsilon\n"
                    "arc exceeds the threshold.\n"
                    "Attention: In situ pruning is performed.",
                    "[*.network.prune-fCN]\n"
                    "type                        = prune-fCN\n"
                    "threshold                   = <unset>\n"
                    "max-slot-size               = <unset>\n"
                    "normalize                   = true\n"
                    "remove-eps-slots            = false\n"
                    "eps-slot-removal.threshold  = 1.0",
                    "input:\n"
                    "  x:fCN\n"
                    "output:\n"
                    "  x:fCN",
                    &createPosteriorCnPruningNode));

    factory->add(
            NodeCreator(
                    "fCN-combination",
                    "Build joint fCN over all incoming fCNs\n"
                    "by bulding the frame and word-wise joint probability.\n"
                    "Optionally use the word-wise maximum approximation.",
                    "[*.network.fCN-combination]\n"
                    "type                        = fCN-combination\n"
                    "weighting                   = static*|min-entropy|inverse-entropy\n"
                    "fCN-0.weight                = 1.0\n"
                    "...",
                    "input:\n"
                    "  0:fCN [1:fCN [...]]\n"
                    "output:\n"
                    "  0:lattice 1:fCN",
                    &createFramePosteriorCnCombinationNode));

    factory->add(
            NodeCreator(
                    "fCN-features",
                    "Take fCN from port 1, if provided, else build the\n"
                    "frame-wise fCN either from the lattice provided at port 2\n"
                    "or from the incoming lattice itself.\n"
                    "A gamma != 1.0 performs a slot-wise gamma-correction on the\n"
                    "frame-wise word posterior distributions.\n"
                    "Per arc, set the value for a feature derived from the fCN\n"
                    "to the corresponding dimension.\n"
                    "Features:\n"
                    "confidence: Frank-Wessel's confidence scores\n"
                    "error:      smoothed, expected time frame error\n"
                    "            alpha=0.0 -> unsmoothed error\n"
                    "            fCN[t]=0.0|1.0 -> (smoothed) time frame error\n"
                    "            Min.fWER-decoding: select the path with the\n"
                    "            lowest error\n"
                    "\"Accuracy/Error lattices:\n"
                    "The calculation of arc-wise frame errors can be done by\n"
                    "providing the reference as a linear lattice at port 2.\n"
                    "Alternatively, a fCN or lattice storing the \"true\" frame-\n"
                    "wise posterior distribution can be used.",
                    "[*.network.fCN-features]\n"
                    "type                        = fCN-features\n"
                    "gamma                       = 1.0\n"
                    "rescore-mode                = clone*|in-place-cached|in-place\n"
                    "# features\n"
                    "confidence-key              = <unset>\n"
                    "error-key                   = <unset>\n"
                    "error.alpha                 = 0.05\n"
                    "[*.network.fCN-features.fb]\n"
                    "see FB-builder ...",
                    "input:\n"
                    "  0:lattice [1:fCN] [2:lattice]\n"
                    "output:\n"
                    "  0:lattice",
                    &createFramePosteriorCnFeatureNode));

    factory->add(
            NodeCreator(
                    "fCN-confidence",
                    "Calculate word confidence using Frank Wessel's approach.\n"
                    "Take fCN from port 1, if provided, else build the\n"
                    "frame-wise fCN for the incoming lattice.",
                    "[*.network.fCN-confidence]\n"
                    "type                        = fCN-confidence\n"
                    "gamma                       = 1.0\n"
                    "append                      = false\n"
                    "key                         = <symbolic key or dim>\n"
                    "rescore-mode                = clone*|in-place-cached|in-place\n"
                    "[*.network.fCN-confidence.fb]\n"
                    "see FB-builder ...",
                    "input:\n"
                    "  0:lattice [1:fCN]\n"
                    "output:\n"
                    "  0:lattice",
                    &createExtendByPosteriorCnConfidenceNode));
    factory->add(
            NodeCreator(
                    "add-word-confidence",
                    "DEPRECATED: see \"fcn-confidence\" and/or \"fcn-features\"",
                    "[*.network.add-word-confidence]\n"
                    "type                        = add-word-confidence\n"
                    "... see fCN-confidence",
                    "input:\n"
                    "  0:lattice [1:fCN]\n"
                    "output:\n"
                    "  0:lattice",
                    &createExtendByPosteriorCnConfidenceNode));

    factory->add(
            NodeCreator(
                    "fWER-evaluator",
                    "Calculate smoothed and unsmoothed (expected) time frame error.\n"
                    "Hypothesis and reference lattice must be linear. Alternatively,\n"
                    "an fCN can be provided as reference allowing to calculate an\n"
                    "expected fWER; see min.fWER-decoding.",
                    "[*.network.fWER-evaluator]\n"
                    "type                        = fWER-evaluator\n"
                    "dump.channel                = <unset>\n"
                    "alpha                       = 0.05",
                    "input:\n"
                    "  0:lattice 1:reference-lattice|2:reference-fCN\n"
                    "output:\n"
                    "  0:lattice",
                    &createTimeframeErrorNode));

    factory->add(
            NodeCreator(
                    "min-fWER-decoder",
                    "Decode over all incoming lattices.\n"
                    "Search space:\n"
                    "union: Decode over union of all lattices.\n"
                    "mesh:  Decode over time-conditioned lattice build\n"
                    "       build from the union of all lattices.\n"
                    "cn:    Decode from fCN directly, unrestriced\n"
                    "       search space\n"
                    "If no fCN is provided at port 0, then\n"
                    "a fCN is calculated over all incoming lattices.",
                    "[*.network.min-fWER-decoder]\n"
                    "type                        = min-fWER-decoder\n"
                    "search-space                = union|mesh*|cn\n"
                    "[*.network.min-fWER-decoder.union]\n"
                    "alpha                       = 0.05\n"
                    "non-word-alpha              = 0.05\n"
                    "confidence-key              = <unset>\n"
                    "[*.network.min-fWER-decoder.mesh]\n"
                    "alpha                       = 0.05\n"
                    "non-word-alpha              = 0.05\n"
                    "confidence-key              = <unset>\n"
                    "[*.network.min-fWER-decoder.cn]\n"
                    "word-penalty                = 2.5"
                    "# fwd/bwd scores are used for calculating fCN, if not specified\n"
                    "# and for applying fwd/bwd pruning\n"
                    "[*.network.min-fWER-decoder.fb]\n"
                    "see FB-builder ...",
                    "input:\n"
                    "  [0:fCN] 1:lattice [2:lattice [...]]\n"
                    "output:\n"
                    "  0:lattice",
                    &createMinimumFrameWerDecoderNode));

    /**
     * CN
     **/
    factory->add(
            NodeCreator(
                    "CN-archive-reader",
                    "Read CNs from archive;\n"
                    "the CN is buffered for multiple access.",
                    "[*.network.CN-archive-reader]\n"
                    "type                        = CN-archive-reader\n"
                    "format                      = xml\n"
                    "path                        = <archive-path>\n"
                    "suffix                      = .<format>.cn.gz\n"
                    "encoding                    = utf-8",
                    "input:\n"
                    "  1:segment | 2:string\n"
                    "output:\n"
                    "  0:CN",
                    &createConfusionNetworkArchiveReaderNode));

    factory->add(
            NodeCreator(
                    "CN-archive-writer",
                    "Store CNs in archive.",
                    "[*.network.cn-archive-writer]\n"
                    "type                        = CN-archive-writer\n"
                    "format                      = text|xml*\n"
                    "path                        = <archive-path>\n"
                    "archive.suffix              = .<format>.cn.gz\n"
                    "archive.encoding            = utf-8",
                    "input:\n"
                    "  0:CN, 1:segment | 2:string\n"
                    "output:\n"
                    "  0:CN",
                    &createConfusionNetworkArchiveWriterNode));

    factory->add(
            NodeCreator(
                    "dump-CN",
                    "Dump a textual representation of a\n"
                    "confusion network.\n"
                    "At port 0 the lattice representation of the CN is\n"
                    "provided. Port 1 provides the CN itself and port 2\n"
                    "provides an empty dummy lattice which can be connected\n"
                    "to a sink.",
                    "[*.network.dump-CN]\n"
                    "type                        = dump-CN\n"
                    "dump.channel                = nil\n"
                    "format                      = text|xml*",
                    "input:\n"
                    "  0:CN [1:segment]\n"
                    "output:\n"
                    "  0:lattice 1:CN 2-n:dummy-lattice",
                    &createDumpConfusionNetworkNode));

    factory->add(
            NodeCreator(
                    "state-cluster-CN-builder",
                    "Build CN from incoming lattice(s).\n"
                    "The algorithm builds state clusters first and deduces\n"
                    "from them arc clusters.\n"
                    "Setting map=true stores a lattice <-> CN mapping, which is\n"
                    "required for producing CN based lattice features.\n"
                    "The algorithm is a little picky w.r.t. to the structure of\n"
                    "the incoming lattice; try remove-null-arcs(Remark: this is\n"
                    "only a hack, better someone fixes this in general!)",
                    "[*.network.state-cluster-CN-builder]\n"
                    "type                        = cluster-CN-builder\n"
                    "statistics.channel          = nil\n"
                    "confidence-key              = <unset>\n"
                    "map                         = false\n"
                    "remove-null-arcs            = false\n"
                    "allow-bwd-match             = false\n"
                    "[*.network.state-cluster-CN-builder.fb]\n"
                    "see FB-builder ...",
                    "input:\n"
                    "   0:lattice [1:lattice [...]]\n"
                    "output:\n"
                    "                      0:lattice(best)\n"
                    "   1:CN(normalized)   2:lattice(normalized CN)\n"
                    "   3:CN               4:lattice(CN)\n"
                    "                      6:lattice(state cluster)",
                    &createStateClusterCnBuilderNode));
    factory->add(
            NodeCreator(
                    "cluster-CN-builder",
                    "DEPRECATED: see \"state-cluster-CN-builder\"",
                    "",
                    "input:\n"
                    "   0:lattice [1:lattice [...]]\n"
                    "output:\n"
                    "                      0:lattice(best)\n"
                    "   1:CN(normalized)   2:lattice(normalized CN)\n"
                    "   3:CN               4:lattice(CN)\n"
                    "                      6:lattice(state cluster)",
                    &createStateClusterCnBuilderNode));

    factory->add(
            NodeCreator(
                    "pivot-arc-CN-builder",
                    "Build CN from incoming lattice(s).\n"
                    "The pivot elements are the arcs form the lattice path with the\n"
                    "maximum a posterior probability, i.e. lowest fwd/bwd score.\n"
                    "Setting map=true stores a lattice <-> CN mapping, which is\n"
                    "required for producing CN based lattice features.",
                    "[*.network.pivot-arc-CN-builder]\n"
                    "type                        = pivot-arc-CN-builder\n"
                    "statistics.channel          = nil\n"
                    "confidence-key              = <unset>\n"
                    "map                         = false\n"
                    "distance                    = weighted-time*|weighted-pivot-time\n"
                    "[*.network.pivot-arc-CN-builder.weighted-time]\n"
                    "posterior-impact            = 0.1\n"
                    "edit-distance               = false\n"
                    "[*.network.pivot-arc-CN-builder.weighted-pivot-time]\n"
                    "posterior-impact            = 0.1\n"
                    "edit-distance               = false\n"
                    "fast                        = false\n"
                    "[*.network.pivot-arc-CN-builder.fb]\n"
                    "see FB-builder ...",
                    "input:\n"
                    "   0:lattice [1:lattice [...]]\n"
                    "output:\n"
                    "output:\n"
                    "                      0:lattice(best)\n"
                    "   1:CN(normalized)   2:lattice(normalized CN)\n"
                    "   3:CN               4:lattice(CN)\n"
                    "                      6:lattice(union)",
                    &createPivotArcCnBuilderNode));
    factory->add(
            NodeCreator(
                    "pivot-CN-builder",
                    "DEPRECATED: see \"pivot-arc-CN-builder\"",
                    "",
                    "input:\n"
                    "   0:lattice [1:lattice [...]]\n"
                    "output:\n"
                    "output:\n"
                    "                      0:lattice(best)\n"
                    "   1:CN(normalized)   2:lattice(normalized CN)\n"
                    "   3:CN               4:lattice(CN)\n"
                    "                      6:lattice(union)",
                    &createPivotArcCnBuilderNode));

    factory->add(
            NodeCreator(
                    "center-frame-CN-builder",
                    "Build CN from incoming lattice(s).\n"
                    "The algorithm is based on finding an example or prototype frame for each word.",
                    "[*.network.center-frame-CN-builder]\n"
                    "type                        = frame-CN-builder\n"
                    "statistics.channel          = nil\n"
                    "confidence-key              = <unset>\n"
                    "map                         = false\n"
                    "[*.network.center-frame-CN-builder.fb]\n"
                    "see FB-builder ...",
                    "input:\n"
                    "   0:lattice [1:lattice [...]]\n"
                    "output:\n"
                    "output:\n"
                    "                      0:lattice(best)\n"
                    "   1:CN(normalized)   2:lattice(normalized CN)\n"
                    "   3:CN               4:lattice(CN)\n"
                    "   5:fCN              6:lattice(union)",
                    &createCenterFrameCnBuilderNode));
    factory->add(
            NodeCreator(
                    "frame-CN-builder",
                    "DEPRECATED: see \"center-frame-CN-builder\"",
                    "",
                    "input:\n"
                    "   0:lattice [1:lattice [...]]\n"
                    "output:\n"
                    "output:\n"
                    "                      0:lattice(best)\n"
                    "   1:CN(normalized)   2:lattice(normalized CN)\n"
                    "   3:CN               4:lattice(CN)\n"
                    "   5:fCN              6:lattice(union)",
                    &createCenterFrameCnBuilderNode));

    factory->add(
            NodeCreator(
                    "CN-gamma-correction",
                    "Perform a in-situ gamma correction of the slot-wise\n"
                    "posterior probability distribution.\n"
                    "The CN must be normalized.",
                    "[*.network.CN-gamma-correction]\n"
                    "type                        = CN-gamma-correction\n"
                    "gamma                       = 1.0\n"
                    "normalize                   = true",
                    "input:\n"
                    "  0:CN(normalized)\n"
                    "output:\n"
                    "  0:CN",
                    &createNormalizedCnGammaCorrectionNode));

    factory->add(
            NodeCreator(
                    "prune-CN",
                    "Prune CN slotwise; CN must be normalized.\n"
                    "If a threshold is given, probability mass pruning is\n"
                    "applied, i.e. per slot only the first n entries having\n"
                    "in sum the desired probability mass are kept.\n"
                    "If the maximum slot size n is given, then at most n\n"
                    "arcs are kept per slot.\n"
                    "On request, the slot-wise probability distribution\n"
                    "is re-normalized.\n"
                    "If epsilon slot removal is activated, then all slots will\n"
                    "be removed, where the posterior probability of the epsilon\n"
                    "arc exceeds the threshold.\n"
                    "Attention: In situ pruning is performed.",
                    "[*.network.prune-CN]\n"
                    "type                        = prune-CN\n"
                    "threshold                   = <unset>\n"
                    "max-slot-size               = <unset>\n"
                    "normalize                   = true\n"
                    "remove-eps-slots            = false\n"
                    "eps-slot-removal.threshold  = 1.0",
                    "input:\n"
                    "  x:CN\n"
                    "output:\n"
                    "  x:CN",
                    &createNormalizedCnPruningNode));

    factory->add(
            NodeCreator(
                    "push-forward-rescoring",
                    "Rescore incoming lattices with the push-forward algorithm",
                    "[*.network.rescore-lattice]\n"
                    "type              = push-forward-rescoring\n"
                    "rescorer-type     = (single-best)|replacement-approximation|traceback-approximation\n"
                    "max-hypotheses    = 5\n"
                    "pruning-threshold = 14.0\n"
                    "history-limit     = 0 (no limit)\n"
                    "lookahead-scale   = 1.0\n",
                    "input:\n"
                    "  0:lattice\n"
                    "output:\n"
                    "  0:rescored-lattice",
                    &createPushForwardRescoringNode));

    factory->add(
            NodeCreator(
                    "CN-combination",
                    "Combine and decode incoming posterior CNs.",
                    "[*.network.CN-combination]\n"
                    "type                        = CN-combination\n"
                    "cost                        = expected-loss|expected-error*\n"
                    "posterior-key               = confidence\n"
                    "score-combination.type      = discard|*concatenate\n"
                    "beam-width                  = 100\n"
                    "cn-0.weight                 = 1.0\n"
                    "cn-0.posterior-key          = <unset>\n"
                    "...",
                    "input:\n"
                    "  0:normalized-CN [1:normalized-CN [...]]\n"
                    "output:\n"
                    "  0:top-best-lattice 1:normalized-CN 2:normalized-CN-lattice",
                    &createConfusionNetworkCombinationNode));

    factory->add(
            NodeCreator(
                    "ROVER-combination",
                    "Combine and decode incoming lattices.",
                    "[*.network.ROVER-combination]\n"
                    "type                        = ROVER-combination\n"
                    "cost                        = sclite-word-cost|*sclite-time-mediated-cost\n"
                    "null-word                   = @\n"
                    "null-confidence             = 0.7\n"
                    "alpha                       = 0.0\n"
                    "posterior-key               = confidence\n"
                    "score-combination.type      = discard|*concatenate\n"
                    "beam-width                  = 100\n"
                    "lattice-0.weight            = 1.0\n"
                    "lattice-0.confidence-key    = <unset>\n"
                    "...",
                    "input:\n"
                    "  0:lattice [1:lattice [...]]\n"
                    "output:\n"
                    "  0:top-best-lattice 1:normalized-CN 2:normalized-CN-lattice 3:n-best-CN 4:n-best-CN-lattice",
                    &createRoverCombinationNode));

    factory->add(
            NodeCreator(
                    "oracle-alignment",
                    "Compute oracle alignment between CN and reference.\n"
                    "The oracle loss requires a posterior score, i.e.\n"
                    "Cost functions:\n"
                    "- oracle-error\n"
                    "    0, if word in slot\n"
                    "    1, else\n"
                    "- weighted-oracle-error\n"
                    "    i**alpha, where\n"
                    "    i is the position of the reference word in the slot,\n"
                    "    resp. 100, if the reference word is not in the slot\n"
                    "- oracle-loss\n"
                    "    1 - p(word|slot), if word in slot\n"
                    "    100, else,\n"
                    "    i.e. align w.r.t to minimum oracle error as primary criterion\n"
                    "    and minimum expected error as secondary criterion\n"
                    "either a normalized CN or posterior key defined.",
                    "[*.network.oracle-alignment]\n"
                    "type                        = oracle-alignment\n"
                    "cost                        = oracle-cost*|weighted-oracle-cost|oracle-loss\n"
                    "weighted-oracle-cost.alpha  = 1.0\n"
                    "posterior-key               = <unset>\n"
                    "beam-width                  = 100",
                    "input:\n"
                    "  0:CN 1:lattice|2:string|3:CN|4:segment(with orthography)\n"
                    "output:\n"
                    "  0:oracle-CN",
                    &createOracleAlignmentNode));

    factory->add(
            NodeCreator(
                    "CN-features",
                    "WARNING: beta status\n"
                    "Per arc, set the value for a feature derived from the CN to\n"
                    "the corresponding dimension.\n"
                    "Features:\n"
                    "- confidence:    slot based confidence\n"
                    "- score:         negative logarithm of confidence\n"
                    "- cost:          oracle alignment based cost;\n"
                    "                 0, if oracle label equals arc label, 1, else\n"
                    "- oracle-output: store oracle alignment as output label\n"
                    "- entropy:       entropy of normalized slot\n"
                    "- slot:          number of the slot the lattice arc falls into\n"
                    "- non-eps-slot:  Same as \"slot\", but slots containing only epsilon arcs\n"
                    "                 are ignored; epsilon arcs do not get this feature.\n"
                    "                 If the threshold is < 1.0, then all slots with an\n"
                    "                 epsilon mass >= threshold are ignored; the input of\n"
                    "                 lattice arcs pointing at these slots are set to epsilon.\n"
                    "Attention: confidence, score, and entropy feature require the\n"
                    "            defintion of \"cn.posterior-key\".",
                    "[*.network.CN-features]\n"
                    "type                        = CN-features\n"
                    "compose                     = false\n"
                    "duplicate-output            = false\n"
                    "# features\n"
                    "confidence.key              = <unset>\n"
                    "score.key                   = <unset>\n"
                    "cost.key                    = <unset>\n"
                    "oracle-output               = false\n"
                    "entropy.key                 = <unset>\n"
                    "slot.key                    = <unset>\n"
                    "non-eps-slot.key            = <unset>\n"
                    "non-eps-slot.threshold      = 1.0\n"
                    "[*.network.CN-features.cn]\n"
                    "posterior-key               = <unset>",
                    "input:\n"
                    "  0:lattice 1:CN\n"
                    "output:\n"
                    "  0:lattice",
                    &createCnFeatureNode));

    factory->add(
            NodeCreator(
                    "CN-decoder",
                    "Decode incoming CN, where the CN is provided at port 0 or\n"
                    "alternatively a lattice with sausage topology at port 1.\n"
                    "The posterior key defines the dimension of the semiring which\n"
                    "provides a word-wise probability distribution per slot and\n"
                    "is to be used for slot-wise decoding.",
                    "[*.network.CN-decoder]\n"
                    "type                        = CN-decoder\n"
                    "posterior-key               = <unset>",
                    "input:\n"
                    "  0:CN | 1:sausage-lattice\n"
                    "output:\n"
                    "  0:best-lattice 1:sausage-lattice",
                    &createCnDecoderNode));

    /**
     * local cost decoder
     **/
    factory->add(
            NodeCreator(
                    "local-cost-decoder",
                    "Computes an arc-wise score comprised of a\n"
                    "word penalty and an approximated risk.\n"
                    "The approximated risk is based on the\n"
                    "time overlap of hypothesis and reference\n"
                    "arc, e.g. ",
                    "[*.network.local-cost-decoder]\n"
                    "type                        = approximated-risk-scorer\n"
                    "rescore-mode                = clone\n"
                    "score-key                   = <unset>\n"
                    "confidence-key              = <unset>\n"
                    "word-penalty                = 0.0\n"
                    "search-space                = union|mesh*\n"
                    "risk-builder                = overlap*|local-alignment\n"
                    "[*.network.local-cost-decoder.overlap]\n"
                    "scorer                      = path-symetric*|arc-symetric\n"
                    "path-symetric.alpha         = 0.5 # [0.0,1.0]\n"
                    "[*.network.local-cost-decoder.local-alignment]\n"
                    "scorer                      = approximated-accuracy|continous-cost1|continous-cost2*|discrete-cost\n"
                    "continous-cost1.alpha       = 1.0 # [0.0,1.0]\n"
                    "continous-cost2.alpha       = 0.5 # [0.0,0.5]\n"
                    "discrete-cost.alpha         = 0.5 # [0.0,0.5]\n"
                    "[*.network.local-cost-decoder.fb]\n"
                    "see FB-builder ...",
                    "input:\n"
                    "   0:lattice [1:lattice [...]]\n"
                    "output:\n"
                    "   0:lattice(best) 1:lattice(rescored)",
                    &createLocalCostDecoderNode));
    factory->add(
            NodeCreator(
                    "approximated-risk-scorer",
                    "DEPRECATED: see \"local-cost-decoder\"",
                    "",
                    "input:\n"
                    "   0:lattice [1:lattice [...]]\n"
                    "output:\n"
                    "   0:lattice(best) 1:lattice(rescored)",
                    &createLocalCostDecoderNode));

    /**
     * Time alignment
     **/
    factory->add(
            NodeCreator(
                    "aligner",
                    "Align a linear hypothesis against a reference lattice or\n"
                    "a reference fCN.\n"
                    "The algorithm works as follows:\n"
                    "1) try intersection with reference lattice,\n"
                    "   if intersection is empty then\n"
                    "2) align against reference fCN\n"
                    "If a reference fCN is required and a connection at port 1 exist,\n"
                    "the reference fCN is taken from port 1, else the fCN is\n"
                    "calculated from the lattice at port 2.\n"
                    "If intersection is false, step 1) is skipped.",
                    "[*.network.aligner]\n"
                    "type                        = aligner\n"
                    "intersection                = true\n"
                    "[*.network.aligner.fb]\n"
                    "see FB-builder ...",
                    "input:\n"
                    "  0:hypothesis-lattice {1:reference-fCN | 2:reference-lattice}\n"
                    "output:\n"
                    "  0:aligned-lattice",
                    &createTimeAlignmentNode));

    factory->add(
            NodeCreator(
                    "dump-vocab",
                    "Extracts and dumps all words occuring at least once\n"
                    "as input token in a lattice.",
                    "[*.network.dump-vocab]\n"
                    "type                        = dump-vocab\n"
                    "dump.channel                = <file>",
                    "input:\n"
                    "  0:lattice\n"
                    "output:\n"
                    "  0:lattice",
                    &createWordListExtractorNode));

    factory->add(
            NodeCreator(
                    "recognizer",
                    "The Sprint Recognizer.\n"
                    "Output are linear or full lattices in Flf format.\n"
                    "The most common operations on recognizer output can be directly\n"
                    "performed by the node (in the given order):\n"
                    "1. apply non-word-closure filter\n"
                    "2. confidence score calculation\n"
                    "3. posterior pruning\n"
                    "If lattices are provided at port 0, the search-space is restricted\n"
                    "to the lattice, i.e. the lattice is used as language model.\n"
                    "The parameter \"grammar-key\" allows to choose a dimension that\n"
                    "provides the lm-score, otherwise the projection defined by the\n"
                    "semiring is used.",
                    "[*.network.recognizer]\n"
                    "type                        = recognizer\n"
                    "grammar.key                 = <unset>\n"
                    "grammar.arcs-limit          = <unset>\n"
                    "grammar.log.channel         = <unset>\n"
                    "<all parameters belonging to the search configuration>\n"
                    "add-pronunciation-score     = false\n"
                    "add-confidence-score        = false\n"
                    "apply-non-word-closure-filter= false\n"
                    "apply-posterior-pruning     = false\n"
                    "posterior-pruning.threshold = 200\n"
                    "fb.alpha                    = <1/lm-scale>",
                    "input:\n"
                    "  [0:lattice] 1:bliss-speech-segment\n"
                    "output:\n"
                    "  0:lattice",
                    &createRecognizerNode));

    factory->add(
            NodeCreator(
                    "recognizer-v2",
<<<<<<< HEAD
                    "",
=======
                    "Second version of RASR recognizer.\n"
                    "Output are lattices in Flf format.\n"
                    "Much more minimalistic than the first recognizer node\n"
                    "and works with a `SearchAlgorithmV2` instead of\n"
                    "`SearchAlgorithm`. Performs recognition of the input segments\n"
                    "and sends the result lattices as outputs.\n"
                    "[*.network.recognizer-v2]\n"
                    "type = recognizer-v2\n"
                    "input:\n"
                    "  0:bliss-speech-segment\n"
                    "output:\n"
                    "  0:lattice",
>>>>>>> 8c892b7d
                    &createRecognizerNodeV2));

    factory->add(
            NodeCreator(
                    "incremental-recognizer",
                    "The Incremental Sprint Recognizer.\n"
                    "It automatically selects the correct pruning thresholds by\n"
                    "doing multiple incremental forward and backward decoding passes.\n"
                    "The output is a linear single-best lattice, unless lattice-relax-pruning-factor is set.\n",
                    "[*.network.recognizer]\n"
                    "type                        = recognizer\n"
                    "<all parameters belonging to the search configuration>\n"
                    "add-pronunciation-score     = false\n"
                    "add-confidence-score        = false\n"
                    "apply-non-word-closure-filter= false\n"
                    "apply-posterior-pruning     = false\n"
                    "posterior-pruning.threshold = 200\n"
                    "fb.alpha                    = <1/lm-scale>",
                    "input:\n"
                    "  1:bliss-speech-segment\n"
                    "output:\n"
                    "  0:lattice",
                    &createIncrementalRecognizerNode));

    factory->add(
            NodeCreator(
                    "fit",
                    "Fit lattice into segment boundaries.\n"
                    "The fitted lattice has the following properties:\n"
                    "- single initial state (id=0) s_i and single final state s_f (id=1)\n"
                    "- weigth of the final state s_f is semiring one\n"
                    "- 0 = time(s_i) <= time(s) < time(s_f)\n"
                    "- for each path in the original lattice, there exist a\n"
                    "  a path in the fitted lattice with the same score (w.r.t\n"
                    "  to the used semiring); and vice versa\n"
                    "- optional: each arc ending in s_f has </s>-label\n"
                    "The bounding box is given by the segment provided at port 1.\n"
                    "If no segment is provided, start time is 0 and end time is\n"
                    "is the max. time of all states in the lattice.\n"
                    "Remark: This node can be used to normalize the final states\n"
                    "of a lattice.",
                    "[*.network.fit]\n"
                    "type                        = fit\n"
                    "force-sentence-end-labels   = false",
                    "input:\n"
                    "  0:lattice [1:segment]\n"
                    "output:\n"
                    "  0:lattice [1:segment]",
                    &createFitLatticeNode));

    factory->add(
            NodeCreator(
                    "string-to-lattice",
                    "Convert a string to a linear lattice.",
                    "[*.network.string-to-lattice]\n"
                    "type                        = string-to-lattice\n"
                    "alphabet                    = lemma-pronunciation|lemma|syntax|evaluation\n"
                    "[*.network.string-to-lattice.semiring]\n"
                    "type                        = tropical|log\n"
                    "tolerance                   = <default-tolerance>\n"
                    "keys                        = key1 key2 ...\n"
                    "key1.scale                  = <f32>\n"
                    "key2.scale                  = <f32>\n"
                    "...",
                    "input:\n"
                    "  0:string\n"
                    "output:\n"
                    "  0:lattice",
                    &createStringConverterNode));

    factory->add(
            NodeCreator(
                    "concatenate-lattices",
                    "Concatenate all segments corresponding to the same recording:\n"
                    "At port 1 a list of segments has to be provided, where each\n"
                    "segment defines uniquely a recording.\n"
                    "At port 0 a list of segments has to be provided with arbitrary\n"
                    "many segments per recording. The segments do not need to\n"
                    "partitionate the recording: gaps and overlaps are allowed.\n"
                    "At port 0 the concatenated lattice is provided. And at port 1\n"
                    "the corresponding segment, i.e. the \"recording\"-segment that\n"
                    "was provided at port 1.\n"
                    "Attention:\n"
                    "Nodes being providing segments to this node must NOT be\n"
                    "connected to any other node.",
                    "[*.network.concatenate-lattices]\n"
                    "type                        = concatenate-lattices\n"
                    "dump.channel                = <unset>\n"
                    "see archive-reader",
                    "input:\n"
                    "  0:segment 1:segment\n"
                    "output:\n"
                    "  0:lattice 1:segment",
                    &createConcatenateLatticesNode));

    factory->add(
            NodeCreator(
                    "concatenate-fCNs",
                    "Concatenate all segments corresponding to the same recording:\n"
                    "At port 1 a list of segments has to be provided, where each\n"
                    "segment defines uniquely a recording.\n"
                    "At port 0 a list of segments has to be provided with arbitrary\n"
                    "many segments per recording. The segments do not need to\n"
                    "partitionate the recording: gaps and overlaps are allowed.\n"
                    "At port 0 the concatenated fCN is provided. And at port 1\n"
                    "the corresponding segment, i.e. the \"recording\"-segment that\n"
                    "was provided at port 1.\n"
                    "Attention:\n"
                    "Nodes being providing segments to this node must NOT be\n"
                    "connected to any other node.",
                    "[*.network.concatenate-fCNs]\n"
                    "type                        = concatenate-fCNs\n"
                    "dump.channel                = <unset>\n"
                    "see fCN-archive-reader",
                    "input:\n"
                    "  0:segment 1:segment\n"
                    "output:\n"
                    "  0:fCN 1:segment",
                    &createConcatenateFCnsNode));

    factory->add(
            NodeCreator(
                    "clean-up",
                    "Clean up lattice. Arcs that\n"
                    "- close a cycle\n"
                    "- have an invalid label id\n"
                    "- have an invalid or semiring-zero score in at least one dimension\n"
                    "are discarded and the lattice is trimmed.\n"
                    "Thus, the resulting lattice is guaranteed to be\n"
                    "acyclic, trim, and zero-sum free.",
                    "[*.network.clean-up]\n"
                    "type                        = clean-up",
                    "input:\n"
                    "  0:lattice\n"
                    "output:\n"
                    "  0:lattice",
                    &createCleanUpNode));

#ifdef MODULE_FLF_EXT
    factory->add(
            NodeCreator(
                    "forced-arc-alignment",
                    "Perform an acoustic alignment on arcs either to split them into\n"
                    "phonemes or subword units.\n"
                    "Subword unit lattices are derived via a label map; the label map\n"
                    "has to map from lemma pronunciation to a lemma pronunciation sequence,\n"
                    "which might be of length 1 or even empty.",
                    "[*.network.arc-aligner]\n"
                    "type                        = forced-arc-alignment\n"
                    "subword-map-1.file          = \n"
                    "subword-map-1.encoding      = utf-8\n"
                    "...\n"
                    "project-input               = false",
                    "input:\n"
                    "  0:lemma-pronunciation-lattice 1:bliss-speech-segment\n"
                    "output:\n"
                    "  0:phoneme-lattice [1:subword-lattice [2:subword-lattice ...]]",
                    &createArcAlignmentNode));

    factory->add(
            NodeCreator(
                    "allophone-state-fCN-builder",
                    "Build allophone state fCN\n"
                    "using the arcs Fwd./Bwd. scores.",
                    "[*.network.allophone-state-fCN-builder]\n"
                    "type                        = allophone-state-fCN-builder\n"
                    "[*.network.allophone-state-fCN-builder.fb]\n"
                    "see FB-builder ...",
                    "input:\n"
                    "  0:lattice 1:bliss-speech-segment [2:lattice [...]]\n"
                    "output:\n"
                    "  0:lattice 1:fCN",
                    &createAllophoneStatePosteriorCnNode));

    factory->add(
            NodeCreator(
                    "phoneme-posterior-fCN-features",
                    "Perform a phoneme alignemnt and calculate features derived from\n"
                    "the frame-wise phoneme posteriors.\n"
                    "Confidence is the Frank Wessel confidence for the least confident\n"
                    "phoneme in the pronunciation.",
                    "[*.network.extend-by-phoneme-posterior]\n"
                    "type                        = extend-by-phoneme-posterior\n"
                    "rescore-mode                = {clone*, in-place-cached, in-place}\n"
                    "confidence-key              = <unset>\n"
                    "score-key                   = <unset>\n"
                    "# smooth score\n"
                    "score.alpha                 = 0.05\n"
                    "[*.network.extend-by-phoneme-posterior.fb]\n"
                    "see FB-builder ...",
                    "  0:lemma-pronunciation-lattice 1:bliss-speech-segment\n"
                    "output:\n"
                    "  0:lemma-pronunciation-lattice",
                    &createPhonemePosteriorFeatureNode));

    factory->add(
            NodeCreator(
                    "extend-by-acoustic-score",
                    "A single dimension is extended by the acoustic score.\n"
                    "Score flooring allows to define a maximum score,\n"
                    "otherwise the score of a failed alignment is infinitiy.\n"
                    "By default epsilon arcs get a score of zero, but if\n"
                    "epsilon arc scoring is activated, then each epsilon\n"
                    "arc gets the score of the best scoring non-word.\n"
                    "Arcs of length zero get a score of zero.\n"
                    "Valid input alphabet are the lemma-pronunciation and\n"
                    "the lemma alphabet. If the input alphabet is the\n"
                    "lemma-alphabet, then each arc gets the score of the best\n"
                    "scoring pronunciation associated with the lemma.",
                    "[*.network.extend-by-acustic-score]\n"
                    "type                        = extend-by-acoustic-score\n"
                    "append                      = false\n"
                    "key                         = <symbolic key or dim>\n"
                    "scale                       = 1.0\n"
                    "max-score                   = <inf>\n"
                    "score-eps                   = false\n"
                    "rescore-mode                = {clone*, in-place-cached, in-place}",
                    "input:\n"
                    "  0:lattice\n"
                    "output:\n"
                    "  0:lattice",
                    &createExtendByAcousticScoreNode));

    factory->add(
            NodeCreator(
                    "forced-alignment",
                    "Perform an acoustic alignment for a given orthography.\n"
                    "Result is either a lattice or a speech alignment.\n"
                    "If no semiring is specified, a single dimension\n"
                    " tropical semiring is used.",
                    "[*.network.forced-alignment]\n"
                    "type                        = forced-alignment\n"
                    "[*.network.forced-alignment.semiring]\n"
                    "type                        = tropical|log\n"
                    "tolerance                   = <default-tolerance>\n"
                    "keys                        = key1 key2 ...\n"
                    "key1.scale                  = <f32>\n"
                    "key2.scale                  = <f32>\n"
                    "...\n"
                    "score-key                   = <unset>",
                    "input:\n"
                    "  1:bliss-speech-segment\n"
                    "output:\n"
                    "  0:lemma-pronunciation-lattice 1:speech-alignment",
                    &createOrthographyAlignmentNode));

    /**
     * CN based lattice features used by MT people,
     * in particular by Evgeny Matusov and Yuqi Zhang;
     * if not needed anymore, please remove
     **/
    factory->add(
            NodeCreator(
                    "MT-CN-features",
                    "...",
                    "[*.network.MT-CN-features]\n"
                    "type                        = CN-features\n"
                    "compose                     = false\n"
                    "duplicate-output            = false\n"
                    "# features\n"
                    "confidence.key              = <unset>\n"
                    "score.key                   = <unset>\n"
                    "cost.key                    = <unset>\n"
                    "oracle-output               = false\n"
                    "entropy.key                 = <unset>\n"
                    "slot.key                    = <unset>\n"
                    "non-eps-slot.key            = <unset>\n"
                    "non-eps-slot.threshold      = 1.0\n"
                    "[*.network.MT-CN-features.cn]\n"
                    "posterior-key               = <unset>",
                    "input:\n"
                    "  0:lattice 1:CN\n"
                    "output:\n"
                    "  0:lattice",
                    &createMtCnFeatureNode));
    factory->add(
            NodeCreator(
                    "Evgeny-CN-features",
                    "DEPRECATED: see \"MT-CN-features\"",
                    "",
                    "input:\n"
                    "  0:lattice 1:CN\n"
                    "output:\n"
                    "  0:lattice",
                    &createMtCnFeatureNode));

    factory->add(
            NodeCreator(
                    "MT-prune-CN",
                    "...",
                    "[*.network.MT-prune-CN]\n"
                    "type                        = MT-prune-CN\n"
                    "threshold                   = <unset>\n"
                    "max-slot-size               = <unset>\n"
                    "normalize                   = true\n"
                    "remove-eps-slots            = false\n"
                    "eps-slot-removal.threshold  = 1.0",
                    "input:\n"
                    "  x:CN\n"
                    "output:\n"
                    "  x:CN",
                    &createMtNormalizedCnPruningNode));
    factory->add(
            NodeCreator(
                    "Evgeny-prune-CN",
                    "DEPRECATED: see \"MT-prune-CN\"",
                    "",
                    "input:\n"
                    "  x:CN\n"
                    "output:\n"
                    "  x:CN",
                    &createMtNormalizedCnPruningNode));

    /**
     * MAP and Viterbi decoding of a single lattice,
     * a lattice intersection, or a lattice union
     **/
    factory->add(
            NodeCreator(
                    "MAP-decoder",
                    "MAP (or Viterbi) decoder for lattices.",
                    "[*.network.MAP-decoder]\n"
                    "type                        = MAP-decoder\n"
                    "viterbi                     = false\n"
                    "alpha                       = <unset>",
                    "input:\n"
                    "input:\n"
                    "  0:lattice\n"
                    "output:\n"
                    "  0:best",
                    &createMapDecoderNode));
    factory->add(
            NodeCreator(
                    "lattice-decoder",
                    "DEPRECATED: see \"MAP-decoder\"",
                    "",
                    "input:\n"
                    "input:\n"
                    "  0:lattice\n"
                    "output:\n"
                    "  0:best",
                    &createMapDecoderNode));

    factory->add(
            NodeCreator(
                    "intersection-MAP-decoder",
                    "MAP (or Viterbi) decoder for lattice intersection.",
                    "[*.network.intersection-MAP-decoder]\n"
                    "type                        = intersection-MAP-decoder\n"
                    "viterbi                     = false\n"
                    "alpha                       = <unset>\n"
                    "[*.network.intersection-MAP-decoder.fcn.fb]\n"
                    "see FB-builder ...",
                    "input:\n"
                    "  0:lattice [1:lattice [...]]\n"
                    "output:\n"
                    "  0:best",
                    &createIntersectionMapDecoderNode));
    factory->add(
            NodeCreator(
                    "lattice-intersection-decoder",
                    "DEPRECATED: see \"intersection-MAP-decoder\"",
                    "",
                    "input:\n"
                    "  0:lattice [1:lattice [...]]\n"
                    "output:\n"
                    "  0:best",
                    &createIntersectionMapDecoderNode));

    factory->add(
            NodeCreator(
                    "union-MAP-decoder",
                    "MAP (or Viterbi) decoder for normalized lattice union.",
                    "[*.network.union-MAP-decoder]\n"
                    "type                        = union-MAP-decoder\n"
                    "viterbi                     = false\n"
                    "alpha                       = <unset>\n"
                    "prune.statistics.channel    = nil\n"
                    "relative                    = true\n"
                    "as-probability              = false\n"
                    "threshold                   = inf\n"
                    "lattice-0.weight            = 1.0\n"
                    "lattice-1.weight            = 1.0\n"
                    "...\n"
                    "[*.network.union-MAP-decoder.fcn.fb]\n"
                    "see FB-builder ...",
                    "input:\n"
                    "  0:lattice [1:lattice [...]]\n"
                    "output:\n"
                    "  0:best",
                    &createUnionMapDecoderNode));
    factory->add(
            NodeCreator(
                    "lattice-union-decoder",
                    "DEPRECATED: see \"union-MAP-decoder\"",
                    "",
                    "input:\n"
                    "  0:lattice [1:lattice [...]]\n"
                    "output:\n"
                    "  0:best",
                    &createUnionMapDecoderNode));

    /**
     * dump posterior probabilities of the form p(w_n| w_{n-1}, w_{n-2}, ..., X),
     * where the word index n denotes the position in a given CN alignment
     **/
    factory->add(
            NodeCreator(
                    "dump-conditional-posteriors",
                    "WARNING: beta status\n"
                    "Compute and dump conditional posterior probabilities.\n"
                    "For a context of length c the posteriors P(w_n| w_{n-1}...w_{n-c}, x_1^T)\n"
                    "are computed, where the word positions are taken from a CN.\n"
                    "If compact is set, then pure epsilon slots are removed from the CN.",
                    "[*.network.dump-conditional-posteriors]\n"
                    "type                        = dump-conditional-posteriors\n"
                    "context                     = 2\n"
                    "compact                     = true\n"
                    "cn.algorithm                = arc-clustering*|state-clustering|center-frame\n"
                    "# arc-clustering parameters\n"
                    "# state-clustering parameters\n"
                    "# center-frame parameters\n"
                    "cn.center-frame.compact    = true\n"
                    "dump.channel                = <unset>",
                    "input:\n"
                    "  0:lattice [1:segment]\n"
                    "output:\n"
                    "  0:lattice",
                    &createConditionalPosteriorsNode));

    /**
     * windowed Levenshtein distance deocder
     **/
    factory->add(
            NodeCreator(
                    "windowed-Lev-decoder",
                    "WARNING: beta status\n"
                    "Decode incoming lattice(s).\n"
                    "A windowed minimum Bayes risk decoding is performed,\n"
                    "where the window is centered and of size 2*context+1.\n"
                    "For summation and search space a window of same size is used.\n"
                    "The CN used for initialization is a pivot-CN; see the\n"
                    "pivot-CN-builder node for further information.\n"
                    "The alignment- and cost-lattice are only available if the\n"
                    "compiled with the WINDOWED_LEVENSHTEIN_DECODER_FULL_ALIGNMENT\n"
                    "flag; tracking the alignment is memory expensive.",
                    "[*.network.windowed-Lev-decoder]\n"
                    "type                        = windowed-Lev-decoder\n"
                    "context                     = 2\n"
                    "confidence-key              = <unset>\n"
                    "cn.algorithm                = arc-clustering*|state-clustering|center-frame\n"
                    "# arc-clustering parameters\n"
                    "# state-clustering parameters\n"
                    "# center-frame parameters\n"
                    "cn.center-frame.compact    = true\n"
                    "# search\n"
                    "search-space.restricted     = false\n"
                    "# CN based pre-pruning;\n"
                    "# threshold is the probability mass kept per CN slot\n"
                    "pre-pruning.threshold       = <unset>\n"
                    "pre-pruning.max-slot-size   = <unset>\n"
                    "# risk based dynamic pruning\n"
                    "pruning.threshold           = <unset>\n"
                    "pruning.supply              = <unset>",
                    "input:\n"
                    "  0:lattice [1:lattice [...]]\n"
                    "output:\n"
                    "  0:best-lattice 1:union-lattice [2:alignment-lattice 3:cost-lattice]",
                    &createWindowedLevenshteinDistanceDecoderNode));
    factory->add(
            NodeCreator(
                    "MBR-decoder",
                    "DEPRECATED: see \"windowed-Lev-decoder\"",
                    "",
                    "input:\n"
                    "  0:lattice [1:lattice [...]]\n"
                    "output:\n"
                    "  0:best-lattice 1:union-lattice [2:alignment-lattice 3:cost-lattice]",
                    &createWindowedLevenshteinDistanceDecoderNode));
#endif  // MODULE_FLF_EXT

}  // registerNodeCreators

}  // namespace Flf

#endif  //_FLF_NODE_REGISTRATION_HH<|MERGE_RESOLUTION|>--- conflicted
+++ resolved
@@ -2150,9 +2150,6 @@
     factory->add(
             NodeCreator(
                     "recognizer-v2",
-<<<<<<< HEAD
-                    "",
-=======
                     "Second version of RASR recognizer.\n"
                     "Output are lattices in Flf format.\n"
                     "Much more minimalistic than the first recognizer node\n"
@@ -2165,7 +2162,6 @@
                     "  0:bliss-speech-segment\n"
                     "output:\n"
                     "  0:lattice",
->>>>>>> 8c892b7d
                     &createRecognizerNodeV2));
 
     factory->add(

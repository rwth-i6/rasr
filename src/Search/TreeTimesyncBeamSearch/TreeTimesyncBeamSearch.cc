--- conflicted
+++ resolved
@@ -25,10 +25,7 @@
 #include <Nn/LabelScorer/ScoringContext.hh>
 #include <Search/Module.hh>
 #include <Search/Traceback.hh>
-<<<<<<< HEAD
-=======
 #include <Search/TracebackHelper.hh>
->>>>>>> 6fa4e00c
 
 namespace Search {
 
@@ -56,12 +53,7 @@
           lmHistory(base.lmHistory),
           timeframe(extension.timeframe),
           score(extension.score),
-<<<<<<< HEAD
-          trace(base.trace),
-          recentTransitionType(extension.transitionType) {
-=======
           trace(base.trace) {
->>>>>>> 6fa4e00c
 }
 
 TreeTimesyncBeamSearch::LabelHypothesis::LabelHypothesis(
@@ -73,12 +65,7 @@
           currentState(extension.rootState),
           lmHistory(newLmHistory),
           timeframe(base.timeframe),
-<<<<<<< HEAD
-          score(extension.score),
-          recentTransitionType(base.recentTransitionType) {
-=======
           score(extension.score) {
->>>>>>> 6fa4e00c
     auto newLmScore   = score - base.score;
     auto totalLmScore = base.trace->score.lm + newLmScore;
     auto totalAmScore = score - totalLmScore;
@@ -186,10 +173,7 @@
           labelScorer_(),
           debugChannel_(config, "debug"),
           withinWordExtensions_(),
-<<<<<<< HEAD
-=======
           wordEndExtensions_(),
->>>>>>> 6fa4e00c
           beam_(),
           newBeam_(),
           wordEndHypotheses_(),
@@ -394,10 +378,6 @@
      * Each extension candidate makes up a request.
      */
     withinWordExtensions_.clear();
-<<<<<<< HEAD
-=======
-    requests_.clear();
->>>>>>> 6fa4e00c
 
     for (size_t hypIndex = 0ul; hypIndex < beam_.size(); ++hypIndex) {
         auto& hyp = beam_[hypIndex];
@@ -416,20 +396,13 @@
             withinWordExtensions_.push_back(
                     {tokenIdx,
                      successorState,
-<<<<<<< HEAD
-                     hyp.timeframe,
-=======
                      0,
->>>>>>> 6fa4e00c
                      hyp.score,
                      transitionType,
                      hypIndex});
         }
     }
 
-    /*
-     * Perform scoring of all the requests with the label scorer.
-     */
     if (logStepwiseStatistics_) {
         clog() << Core::XmlOpen("search-step-stats");
     }
@@ -450,17 +423,10 @@
             return false;
         }
 
-<<<<<<< HEAD
         for (size_t requestIdx = 0ul; requestIdx < withinWordExtensions_.size(); ++requestIdx) {
             withinWordExtensions_[requestIdx].score += result->scores[requestIdx];
             withinWordExtensions_[requestIdx].timeframe = result->timeframes[requestIdx];
         }
-=======
-    for (size_t requestIdx = 0ul; requestIdx < withinWordExtensions_.size(); ++requestIdx) {
-        withinWordExtensions_[requestIdx].score += result->scores[requestIdx];
-        withinWordExtensions_[requestIdx].timeframe = result->timeframes[requestIdx];
-    }
->>>>>>> 6fa4e00c
 
         if (subScorerIdx + 1 < labelScorer_->numSubScorers()) {
             if (useIntermediateScorePruning_) {
@@ -528,31 +494,17 @@
         if (not exitList.empty()) {
             // Create one word-end hypothesis for each exit
             for (auto const& exit : exitList) {
-<<<<<<< HEAD
-                auto        rootState = exit.transitState;
                 auto const* lemmaPron = lexicon_->lemmaPronunciation(exit.pronunciation);
                 auto const* lemma     = lemmaPron->lemma();
 
-                Score       lmScore = 0;
-                auto const& sts     = lemma->syntacticTokenSequence();
-=======
-                auto const* lemmaPron = lexicon_->lemmaPronunciation(exit.pronunciation);
-                auto const* lemma     = lemmaPron->lemma();
-
                 Score                               lmScore = 0;
                 const Bliss::SyntacticTokenSequence sts     = lemma->syntacticTokenSequence();
->>>>>>> 6fa4e00c
                 if (sts.size() != 0) {
                     require(sts.size() == 1);
                     auto const* st = sts.front();
                     lmScore        = languageModel_->score(hyp.lmHistory, st);
-<<<<<<< HEAD
-                    wordEndExtensions_.push_back({lemmaPron, rootState, hyp.score + lmScore, hypIndex});
-                }
-=======
                 }
                 wordEndExtensions_.push_back({lemmaPron, exit.transitState, hyp.score + lmScore, hypIndex});
->>>>>>> 6fa4e00c
             }
         }
     }
@@ -571,15 +523,6 @@
     for (auto& extension : wordEndExtensions_) {
         auto const& baseHyp = newBeam_[extension.baseHypIndex];
 
-<<<<<<< HEAD
-        auto const* lemma        = extension.pron->lemma();
-        auto        newLmHistory = baseHyp.lmHistory;
-        auto const& sts          = lemma->syntacticTokenSequence();
-        if (sts.size() != 0) {
-            require(sts.size() == 1);
-            auto const* st = sts.front();
-            newLmHistory   = languageModel_->extendedHistory(newLmHistory, st);
-=======
         auto        newLmHistory = baseHyp.lmHistory;
         auto const& sts          = extension.pron->lemma()->syntacticTokenSequence();
 
@@ -587,7 +530,6 @@
             require(sts.size() == 1);
             const Bliss::SyntacticToken* st = sts.front();
             newLmHistory                    = languageModel_->extendedHistory(newLmHistory, st);
->>>>>>> 6fa4e00c
         }
 
         wordEndHypotheses_.push_back({baseHyp, extension, newLmHistory});
@@ -743,12 +685,9 @@
     hypotheses.resize(maxBeamSize);  // Get rid of excessive elements
 }
 
-<<<<<<< HEAD
 template void TreeTimesyncBeamSearch::beamSizePruning<TreeTimesyncBeamSearch::WithinWordExtensionCandidate>(std::vector<TreeTimesyncBeamSearch::WithinWordExtensionCandidate>&, size_t) const;
 template void TreeTimesyncBeamSearch::beamSizePruning<TreeTimesyncBeamSearch::WordEndExtensionCandidate>(std::vector<TreeTimesyncBeamSearch::WordEndExtensionCandidate>&, size_t) const;
 
-=======
->>>>>>> 6fa4e00c
 template<typename Element>
 void TreeTimesyncBeamSearch::scorePruning(std::vector<Element>& hyps, Score scoreThreshold) const {
     if (hyps.empty() or scoreThreshold == Core::Type<Score>::max) {

/** Copyright 2025 RWTH Aachen University. All rights reserved.
 *
 *  Licensed under the RWTH ASR License (the "License");
 *  you may not use this file except in compliance with the License.
 *  You may obtain a copy of the License at
 *
 *      http://www.hltpr.rwth-aachen.de/rwth-asr/rwth-asr-license.html
 *
 *  Unless required by applicable law or agreed to in writing, software
 *  distributed under the License is distributed on an "AS IS" BASIS,
 *  WITHOUT WARRANTIES OR CONDITIONS OF ANY KIND, either express or implied.
 *  See the License for the specific language governing permissions and
 *  limitations under the License.
 */

#include "BufferedLabelScorer.hh"

namespace Nn {

BufferedLabelScorer::BufferedLabelScorer(Core::Configuration const& config)
        : Core::Component(config),
          Precursor(config),
          expectMoreFeatures_(true),
          inputBuffer_(),
          numDeletedInputs_(0ul) {
}

void BufferedLabelScorer::reset() {
    inputBuffer_.clear();
    numDeletedInputs_   = 0ul;
    expectMoreFeatures_ = true;
}

void BufferedLabelScorer::signalNoMoreFeatures() {
    expectMoreFeatures_ = false;
}

void BufferedLabelScorer::addInput(DataView const& input) {
    inputBuffer_.push_back(input);
}

void BufferedLabelScorer::cleanupCaches(Core::CollapsedVector<ScoringContextRef> const& activeContexts) {
    if (inputBuffer_.empty()) {
        return;
    }

<<<<<<< HEAD
    auto minActiveTime = minActiveTimeIndex(activeContexts);
    if (minActiveTime > numDeletedInputs_) {
        size_t deleteInputs = minActiveTime - numDeletedInputs_;
        deleteInputs        = std::min(deleteInputs, inputBuffer_.size());
        inputBuffer_.erase(inputBuffer_.begin(), inputBuffer_.begin() + deleteInputs);
        numDeletedInputs_ += deleteInputs;
    }
}
std::optional<DataView> BufferedLabelScorer::getInput(Speech::TimeframeIndex timeIndex) const {
    if (timeIndex < numDeletedInputs_) {
        error("Tried to get input feature that was already cleaned up.");
    }

    size_t bufferPosition = timeIndex - numDeletedInputs_;
=======
    auto minActiveInput = getMinActiveInputIndex(activeContexts);
    if (minActiveInput > numDeletedInputs_) {
        size_t numInputsToDelete = minActiveInput - numDeletedInputs_;
        numInputsToDelete        = std::min(numInputsToDelete, inputBuffer_.size());
        inputBuffer_.erase(inputBuffer_.begin(), inputBuffer_.begin() + numInputsToDelete);
        numDeletedInputs_ += numInputsToDelete;
    }
}
std::optional<DataView> BufferedLabelScorer::getInput(size_t inputIndex) const {
    if (inputIndex < numDeletedInputs_) {
        error("Tried to get input feature that was already cleaned up.");
    }

    size_t bufferPosition = inputIndex - numDeletedInputs_;
>>>>>>> e0864a0f
    if (bufferPosition >= inputBuffer_.size()) {
        return {};
    }

    return inputBuffer_[bufferPosition];
}

}  // namespace Nn<|MERGE_RESOLUTION|>--- conflicted
+++ resolved
@@ -44,22 +44,6 @@
         return;
     }
 
-<<<<<<< HEAD
-    auto minActiveTime = minActiveTimeIndex(activeContexts);
-    if (minActiveTime > numDeletedInputs_) {
-        size_t deleteInputs = minActiveTime - numDeletedInputs_;
-        deleteInputs        = std::min(deleteInputs, inputBuffer_.size());
-        inputBuffer_.erase(inputBuffer_.begin(), inputBuffer_.begin() + deleteInputs);
-        numDeletedInputs_ += deleteInputs;
-    }
-}
-std::optional<DataView> BufferedLabelScorer::getInput(Speech::TimeframeIndex timeIndex) const {
-    if (timeIndex < numDeletedInputs_) {
-        error("Tried to get input feature that was already cleaned up.");
-    }
-
-    size_t bufferPosition = timeIndex - numDeletedInputs_;
-=======
     auto minActiveInput = getMinActiveInputIndex(activeContexts);
     if (minActiveInput > numDeletedInputs_) {
         size_t numInputsToDelete = minActiveInput - numDeletedInputs_;
@@ -74,7 +58,6 @@
     }
 
     size_t bufferPosition = inputIndex - numDeletedInputs_;
->>>>>>> e0864a0f
     if (bufferPosition >= inputBuffer_.size()) {
         return {};
     }

--- conflicted
+++ resolved
@@ -50,14 +50,6 @@
 protected:
     bool expectMoreFeatures_;  // Flag to record segment end signal
 
-<<<<<<< HEAD
-    virtual Speech::TimeframeIndex minActiveTimeIndex(Core::CollapsedVector<ScoringContextRef> const& activeContexts) const = 0;
-    std::optional<DataView>        getInput(Speech::TimeframeIndex timeIndex) const;
-
-private:
-    std::deque<DataView> inputBuffer_;       // Buffer that contains all the feature data for the current segment
-    size_t               numDeletedInputs_;  // Count deleted inputs in order to adress the correct index in inputBuffer_
-=======
     // Get the minimum index of previously buffered inputs that is still needed to process the given active contexts.
     // Does not take previously deleted inputs into account, i.e. if 5 inputs were added and the active contexts
     // require at least the input of index 3, this will return 3 regardless of how many inputs have been deleted from the buffer so far.
@@ -75,7 +67,6 @@
 private:
     std::deque<DataView> inputBuffer_;       // Buffer that contains all the feature data for the current segment
     size_t               numDeletedInputs_;  // Count deleted inputs in order to address the correct index in inputBuffer_
->>>>>>> 0e159e5e
 };
 
 }  // namespace Nn

/** Copyright 2024 RWTH Aachen University. All rights reserved.
 *
 *  Licensed under the RWTH ASR License (the "License");
 *  you may not use this file except in compliance with the License.
 *  You may obtain a copy of the License at
 *
 *      http://www.hltpr.rwth-aachen.de/rwth-asr/rwth-asr-license.html
 *
 *  Unless required by applicable law or agreed to in writing, software
 *  distributed under the License is distributed on an "AS IS" BASIS,
 *  WITHOUT WARRANTIES OR CONDITIONS OF ANY KIND, either express or implied.
 *  See the License for the specific language governing permissions and
 *  limitations under the License.
 */

#ifndef LABEL_SCORER_HH
#define LABEL_SCORER_HH

#include <optional>

#include <Core/CollapsedVector.hh>
#include <Core/Component.hh>
#include <Core/Configuration.hh>
#include <Core/Parameter.hh>
#include <Core/ReferenceCounting.hh>
#include <Core/Types.hh>
#include <Flow/Timestamp.hh>
#include <Flow/Vector.hh>
#include <Mm/FeatureScorer.hh>
#include <Nn/Types.hh>
#include <Search/Types.hh>
#include <Speech/Feature.hh>
#include <Speech/Types.hh>

#include "DataView.hh"
#include "ScoringContext.hh"

namespace Nn {

/*
 * Abstract base class for scoring tokens within an ASR search algorithm.
 *
 * This class provides an interface for different types of label scorers in an ASR system.
 * Label Scorers compute the scores of tokens based on input features and a scoring context.
 * Children of this base class should represent various ASR model architectures and cover a
 * wide range of possibilities such as CTC, transducer, AED or other models.
 *
 * The usage is intended as follows:
 *  - Before or during the search, features can be added
 *  - At the beginning of search, `getInitialScoringContext` should be called
 *    and used for the first hypotheses
 *  - For a given hypothesis in search, its search context together with a successor token and
 *    transition type are packed into a request and scored via `getScoreWithTime`. This also returns
 *    the timestamp of the successor.
 *    Note: The scoring function may return no value, in this case it is not ready yet
 *    and needs more input features.
 *    Note: There is also the function `getScoresWithTimes` which can handle an entire batch of
 *    requests at once and might be implemented more efficiently (e.g. using batched model forwarding).
 *  - For all hypotheses that survive pruning, the LabelScorer can compute a new scoring context
 *    that extends the previous scoring context of that hypothesis with a given successor token. This new
 *    scoring context can then be used as context in subsequent search steps.
 *  - After all features have been passed, the `signalNoMoreFeatures` function is called to inform
 *    the label scorer that it doesn't need to wait for more features and can score as much as possible.
 *    This is especially important when the label scorer internally uses an encoder or window with right
 *    context.
 *  - When all necessary scores for the current segment have been computed, the `reset` function is called
 *    to clean up any internal data (e.g. feature buffer) or reset flags of the LabelScorer. Afterwards
 *    it is ready to receive features for the next segment.
 *
 * Each concrete subclass internally implements a concrete type of scoring context which the outside
 * search algorithm is agnostic to. Depending on the model, this scoring context can consist of things like
 * the current timestep, a label history, a hidden state or other values.
 */
class LabelScorer : public virtual Core::Component,
                    public Core::ReferenceCounted {
    static const Core::ParameterStringVector paramIgnoredTransitionTypes;

public:
    typedef Search::Score Score;

    enum TransitionType {
        LABEL_TO_LABEL,
        LABEL_LOOP,
        LABEL_TO_BLANK,
        BLANK_TO_LABEL,
        BLANK_LOOP,
        INITIAL_LABEL,
        INITIAL_BLANK,
        numTypes,  // must remain at the end
    };

    // Request for scoring or context extension
    struct Request {
        ScoringContextRef context;
        LabelIndex        nextToken;
        TransitionType    transitionType;
    };

    // Return value of scoring function
    struct ScoreWithTime {
        Score                  score;
        Speech::TimeframeIndex timeframe;
    };

    // Return value of batched scoring function
    struct ScoresWithTimes {
        std::vector<Score>                            scores;
        Core::CollapsedVector<Speech::TimeframeIndex> timeframes;  // Timeframes vector is internally collapsed  if all timeframes are the same (e.g. time-sync decoding)
    };

    LabelScorer(Core::Configuration const& config);
    virtual ~LabelScorer() = default;

    // Prepares the LabelScorer to receive new inputs
    // e.g. by resetting input buffers and segmentEnd flags
    virtual void reset() = 0;

    // Tells the LabelScorer that there will be no more input features coming in the current segment
    virtual void signalNoMoreFeatures() = 0;

    // Gets initial scoring context to use for the hypotheses in the first search step
    virtual ScoringContextRef getInitialScoringContext() = 0;

    // Creates a copy of the context in the request that is extended using the given token and transition type
    virtual ScoringContextRef extendedScoringContext(Request const& request);

    // Given a collection of currently active contexts, this function can clean up values in any internal caches
    // or buffers that are saved for scoring contexts which no longer are active.
    virtual void cleanupCaches(Core::CollapsedVector<ScoringContextRef> const& activeContexts) {};

    // Add a single input feature
    virtual void addInput(DataView const& input) = 0;

    // Add input features for multiple time steps at once
    virtual void addInputs(DataView const& input, size_t nTimesteps);

    // Perform scoring computation for a single request
    // Return score and timeframe index of the corresponding output
    // May not return a value if the LabelScorer is not ready to score the request yet
    // (e.g. not enough features received)
    virtual std::optional<ScoreWithTime> computeScoreWithTime(Request const& request);

    // Perform scoring computation for a batch of requests
    // May be implemented more efficiently than iterated calls of `getScoreWithTime`
    // Return two vectors: one vector with scores and one vector with times
    virtual std::optional<ScoresWithTimes> computeScoresWithTimes(std::vector<Request> const& requests);

protected:
<<<<<<< HEAD
    // The public versions of these functions are implemented in this base class and handle the ignoring of transition types.
    // These `Internal` versions contain the actual logic and should be overridden in child classes.

    virtual ScoringContextRef            extendedScoringContextInternal(Request const& request) = 0;
    virtual std::optional<ScoreWithTime> computeScoreWithTimeInternal(Request const& request)   = 0;

    // By default loops over the single-request version
    virtual std::optional<ScoresWithTimes> computeScoresWithTimesInternal(std::vector<Request> const& requests);

private:
    std::unordered_set<TransitionType> ignoredTransitionTypes_;
=======
    inline static constexpr auto transitionTypeArray_ = std::to_array<std::pair<std::string_view, TransitionType>>({
            {"label-to-label", LABEL_TO_LABEL},
            {"label-loop", LABEL_LOOP},
            {"label-to-blank", LABEL_TO_BLANK},
            {"blank-to-label", BLANK_TO_LABEL},
            {"blank-loop", BLANK_LOOP},
            {"initial-label", INITIAL_LABEL},
            {"initial-blank", INITIAL_BLANK},
    });
    static_assert(transitionTypeArray_.size() == TransitionType::numTypes, "transitionTypeArray size must match number of TransitionType values");
>>>>>>> b9d919b3
};

}  // namespace Nn

#endif  // LABEL_SCORER_HH<|MERGE_RESOLUTION|>--- conflicted
+++ resolved
@@ -146,7 +146,17 @@
     virtual std::optional<ScoresWithTimes> computeScoresWithTimes(std::vector<Request> const& requests);
 
 protected:
-<<<<<<< HEAD
+    inline static constexpr auto transitionTypeArray_ = std::to_array<std::pair<std::string_view, TransitionType>>({
+            {"label-to-label", LABEL_TO_LABEL},
+            {"label-loop", LABEL_LOOP},
+            {"label-to-blank", LABEL_TO_BLANK},
+            {"blank-to-label", BLANK_TO_LABEL},
+            {"blank-loop", BLANK_LOOP},
+            {"initial-label", INITIAL_LABEL},
+            {"initial-blank", INITIAL_BLANK},
+    });
+    static_assert(transitionTypeArray_.size() == TransitionType::numTypes, "transitionTypeArray size must match number of TransitionType values");
+
     // The public versions of these functions are implemented in this base class and handle the ignoring of transition types.
     // These `Internal` versions contain the actual logic and should be overridden in child classes.
 
@@ -158,18 +168,6 @@
 
 private:
     std::unordered_set<TransitionType> ignoredTransitionTypes_;
-=======
-    inline static constexpr auto transitionTypeArray_ = std::to_array<std::pair<std::string_view, TransitionType>>({
-            {"label-to-label", LABEL_TO_LABEL},
-            {"label-loop", LABEL_LOOP},
-            {"label-to-blank", LABEL_TO_BLANK},
-            {"blank-to-label", BLANK_TO_LABEL},
-            {"blank-loop", BLANK_LOOP},
-            {"initial-label", INITIAL_LABEL},
-            {"initial-blank", INITIAL_BLANK},
-    });
-    static_assert(transitionTypeArray_.size() == TransitionType::numTypes, "transitionTypeArray size must match number of TransitionType values");
->>>>>>> b9d919b3
 };
 
 }  // namespace Nn

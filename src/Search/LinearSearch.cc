/** Copyright 2020 RWTH Aachen University. All rights reserved.
 *
 *  Licensed under the RWTH ASR License (the "License");
 *  you may not use this file except in compliance with the License.
 *  You may obtain a copy of the License at
 *
 *      http://www.hltpr.rwth-aachen.de/rwth-asr/rwth-asr-license.html
 *
 *  Unless required by applicable law or agreed to in writing, software
 *  distributed under the License is distributed on an "AS IS" BASIS,
 *  WITHOUT WARRANTIES OR CONDITIONS OF ANY KIND, either express or implied.
 *  See the License for the specific language governing permissions and
 *  limitations under the License.
 */
#include "LinearSearch.hh"

#include <Lattice/LatticeAdaptor.hh>
#include <Lm/FsaLm.hh>
#include <Mm/Mixture.hh>
#include <assert.h>
#include <stdio.h>

// #define SEARCH_DEBUG

namespace Search {

const Core::ParameterBool LinearSearch::paramSingleWordRecognition_(
        "single-word-recognition",
        "only recognize single words",
        true);

LinearSearch::Pronunciation::Pronunciation(const Bliss::LemmaPronunciation* const lemma, const Am::AcousticModel* acousticModel)
        : lemma_(lemma) {
    const Bliss::Pronunciation* pron      = lemma->pronunciation();
    const Am::Phonology&        phonology = *(acousticModel->phonology());
    isRegularWord_                        = isRegularWordPrivate();

    for (u32 a = 0; a < pron->length(); a++) {
        const Am::Allophone* allo = 0;

        /// Get the allophone:
        {
            u16 bound = 0;
            if (a == 0)
                bound |= Am::Allophone::isInitialPhone;
            if (a == pron->length() - 1)
                bound |= Am::Allophone::isFinalPhone;

            Am::Allophone allophone(phonology(*pron, a), bound);

            verify(acousticModel->phonemeInventory()->phoneme(allophone.phoneme(0))->isContextDependent() || (allophone.history().size() == 0 && allophone.future().size() == 0));

            allo = acousticModel->allophoneAlphabet()->allophone(allophone);
        }

        verify(allo);

        const Am::ClassicHmmTopology* hmmTopology = acousticModel->hmmTopology((*pron)[a]);
        verify(hmmTopology != 0);
        int nPhoneStates = hmmTopology->nPhoneStates();
        int nReps        = hmmTopology->nSubStates();
        verify(nPhoneStates != 0);
        verify(nReps != 0);

        bool isSilence = ((*pron)[a] == acousticModel->silence());

        verify(!isSilence || (nReps == 1 && nPhoneStates == 1));

        for (int a = 0; a < nPhoneStates; a++) {
            for (int b = 0; b < nReps; b++) {
                MixtureItem        i;
                Am::AllophoneState alloState = acousticModel->allophoneStateAlphabet()->allophoneState(allo, a);
                i.mixture                    = acousticModel->emissionIndex(alloState);

                if (isSilence)
                    i.stateTransitionModel = acousticModel->stateTransition(Am::TransitionModel::silence);
                else
                    i.stateTransitionModel = acousticModel->stateTransition(Am::TransitionModel::phone0 + b);

                mixtures_.push_back(i);
            }
        }
    }
}

bool LinearSearch::Pronunciation::isRegularWordPrivate() const {
    std::pair<Bliss::Lemma::EvaluationTokenSequenceIterator, Bliss::Lemma::EvaluationTokenSequenceIterator> eRange = lemma_->lemma()->evaluationTokenSequences();
    if (eRange.first != eRange.second) {
        for (; eRange.first != eRange.second; ++eRange.first)
            if (eRange.first->isEpsilon())
                return false;
        return true;
    }
    else
        return false;
}

// check if it's really necessary to keep this reference-counted
class WordPronunciationState : public Core::ReferenceCounted {
    typedef LinearSearch::Book Book;

public:
    /// What Hyp[wrd][sta] used to be on the papers
    struct Hypo { /*This includes lmScore, so the real score is "score - lmScore" */
        Score                                     score;
        Score                                     lmScore;
        Book*                                     bkp;
        LinearSearch::Pronunciation::MixtureItem* mixture;
    };
    typedef std::vector<Hypo> HypoVector;

    WordPronunciationState(const Bliss::LemmaPronunciation* const lemma, const Am::AcousticModel* const acousticModel, Score unigramScore)
            : pron_(new LinearSearch::Pronunciation(lemma, acousticModel)), position_(0), unigramScore_(unigramScore), irregularChain_(false) {
        hyp_.resize(pron_->nMixtures() + 1);
        HypoVector::iterator it = hyp_.begin();
        it->mixture             = 0;
        ++it;
        LinearSearch::Pronunciation::MixtureVector&          mixtures = pron_->mixtures();
        LinearSearch::Pronunciation::MixtureVector::iterator it2      = mixtures.begin();
        verify(mixtures.size() == hyp_.size() - 1);

        while (it != hyp_.end()) {
            it->mixture = &(*it2);

            ++it2;
            ++it;
        }

        restart();
    }

    ~WordPronunciationState() {
        delete pron_;
    }

    LinearSearch::Pronunciation* pronunciation() const {
        return pron_;
    }

    void restart() {
        for (HypoVector::iterator it = hyp_.begin(); it != hyp_.end(); ++it) {
<<<<<<< HEAD
            // it->
=======
>>>>>>> 2f2fef1d
            it->score   = Core::Type<Score>::max;
            it->lmScore = 0;
            it->bkp     = 0;
        }
        position_ = 0;
    }

    const u32 position() const {
        return position_;
    }

    void setPosition(const u32 pos) {
        position_ = pos;
    }

    HypoVector& hyp() {
        return hyp_;
    }

    Score unigramScore() const {
        return unigramScore_;
    }

    bool irregularChain() const {
        return irregularChain_;
    }

    void setIrregularChain(bool b = true) {
        irregularChain_ = b;
    }

private:
    WordPronunciationState(const WordPronunciationState& rhs) {}
    WordPronunciationState& operator=(const WordPronunciationState& rhs) {
        return *this;
    }

    HypoVector                   hyp_;
    LinearSearch::Pronunciation* pron_;
    u32                          position_;
    Score                        unigramScore_;
    bool                         irregularChain_;  // Whether this state should be used for chains of irregular words
};

LinearSearch::LinearSearch(const Core::Configuration& conf)
        : Core::Component(conf), SearchAlgorithm(conf), singleWordRecognition_(paramSingleWordRecognition_(conf)), time_(0) {
    log("using linear search");
    if (singleWordRecognition_)
        log("using new single-word-recognition");
};

LinearSearch::~LinearSearch() {}

bool LinearSearch::setModelCombination(const Speech::ModelCombination& modelCombination) {
    lexicon_            = modelCombination.lexicon();
    silence_            = lexicon_->specialLemma("silence");
    acousticModel_      = modelCombination.acousticModel();
    lm_                 = modelCombination.languageModel();
    pronunciationScale_ = modelCombination.pronunciationScale();
    lmLookahead_        = 0;

    std::pair<Bliss::Lexicon::LemmaPronunciationIterator, Bliss::Lexicon::LemmaPronunciationIterator> pronunciations = lexicon_->lemmaPronunciations();
    addPronunciations(pronunciations);
    return true;
}

void LinearSearch::setGrammar(Fsa::ConstAutomatonRef g) {
    log("Set grammar");
    require(lm_);
    const Lm::FsaLm* constFsaLm = dynamic_cast<const Lm::FsaLm*>(lm_->unscaled().get());
    require(constFsaLm);
    Lm::FsaLm* fsaLm = const_cast<Lm::FsaLm*>(constFsaLm);
    fsaLm->setFsa(g);
}

void LinearSearch::restart() {
    for (WordPronunciationStateVector::iterator it = state_.begin(); it != state_.end(); ++it) {
        (*it)->restart();
    }
    book_.clear();
    irregularBook_.clear();
    time_ = 0;
}

void LinearSearch::feed(const Mm::FeatureScorer::Scorer& emissionScores) {
    require(emissionScores);
    require(emissionScores->nEmissions() >= acousticModel_->nEmissions());

    ++time_;
    WordPronunciationState::HypoVector hypTmp;

    // emissionScores represents the scorer for only one single mixture/state
    u32 wordNumber = 0;

    for (WordPronunciationStateVector::iterator it = state_.begin(); it != state_.end(); ++it, ++wordNumber) {
#if defined SEARCH_DEBUG
        std::cout << "------------------------------------------------------------" << std::endl
                  << " word " << (*it)->pronunciation()->lemma()->lemma()->preferredOrthographicForm()
                  << " at time frame " << time_ << std::endl
                  << "------------------------------------------------------------" << std::endl;
#endif
        Book* last = 0;

        if (!book_.empty())
            last = &book_.back();

        verify((*it)->pronunciation()->lemma()->lemma() != silence_ || !(*it)->pronunciation()->isRegularWord());

        if ((singleWordRecognition_ && last && last->hadRegularWord && (*it)->pronunciation()->isRegularWord()) || (*it)->irregularChain()) {
            // Only irregular words are allowed before this one
            if (irregularBook_.empty()) {
                last = 0;
            }
            else {
                last = &irregularBook_.back();
            }
        }

        WordPronunciationState::HypoVector& hyp  = (*it)->hyp();
        Pronunciation*                      pron = (*it)->pronunciation();

        hyp[0].bkp = last;

        if (last) {
            Score localLmScore = 0;  // CHANGED from f32
            if (isUnigram()) {
                localLmScore = (*it)->unigramScore();
            }
            else {
                /// Bigram
                Lm::History h(lm_->startHistory());
                Lm::extendHistoryByLemmaPronunciation(lm_, last->word->pronunciation()->lemma(), h);
                Lm::addLemmaPronunciationScore(lm_, pron->lemma(), pronunciationScale_, lm_->scale(), h, localLmScore);
            }

            hyp[0].lmScore = localLmScore + last->lmScore;
            hyp[0].score   = last->score;
        }
        else {
            f32 localLmScore = (*it)->unigramScore();

            hyp[0].lmScore = localLmScore;
            hyp[0].score   = 0;
        }
        hyp[0].score += hyp[0].lmScore;  // The complete lm-score must be added, because last is of type Book, and in Book "lmScore" is not included in "score"

        hyp[0].mixture = 0;
#if defined SEARCH_DEBUG
        std::cout << "OLD HYP FROM TIME FRAME " << time_ - 1 << std::endl;
        for (u32 i = 0; i < hyp.size(); ++i) {
            std::cout << "hyp[" << i << "] = " << hyp[i].score << std::endl;
        }
#endif
        hypTmp.resize(hyp.size());
#if defined SEARCH_DEBUG
        std::vector<u32> buffer(hyp.size());
#endif
        for (u32 sta = 1; sta < hyp.size(); ++sta) {
            hypTmp[sta].score   = Core::Type<Score>::max;
            hypTmp[sta].lmScore = 0;

            u32 pre = sta >= 2 ? sta - 2 : 0;

            for (; pre <= sta; pre++) {
                Score scoTmp = hyp[pre].score;

                const Am::StateTransitionModel* m;
                if (pre != 0) {
                    verify(hyp[pre].mixture != 0);
                    m = hyp[pre].mixture->stateTransitionModel;
                }
                else {
                    m = acousticModel_->stateTransition(Am::TransitionModel::entryM1);  // This is the first real state, so we use the StateTransitionModel entryM1
                }

                scoTmp += (*m)[sta - pre];

                //					std::cout << "state transition score from " << pre << " to state " << sta << " = " << (*m)[ sta - pre ] << std::endl;
                if (scoTmp < hypTmp[sta].score) {
                    hypTmp[sta].score   = scoTmp;
                    hypTmp[sta].bkp     = hyp[pre].bkp;
                    hypTmp[sta].lmScore = hyp[pre].lmScore;
#if defined SEARCH_DEBUG
                    // DEBUG
                    buffer[sta] = sta - pre;
#endif
                }
            }
        }
#if defined SEARCH_DEBUG
        std::cout << "NEW HYP FOR TIME " << time_ << std::endl;
#endif
        for (u32 sta = 1; sta < hyp.size(); sta++) {
            hyp[sta].bkp     = hypTmp[sta].bkp;
            hyp[sta].score   = hypTmp[sta].score + emissionScores->score(hyp[sta].mixture->mixture);
            hyp[sta].lmScore = hypTmp[sta].lmScore;
#if defined SEARCH_DEBUG
            // DEBUG
            std::cout << "tmpHyp[" << sta << "] = " << hyp[sta].score << " | transition: " << buffer[sta] << " local score: "
                      << emissionScores->score(hyp[sta].mixture->mixture)
                      << " lmScore " << hyp[sta].lmScore
                      << std::endl;
#endif
        }
    }

    book_.push_back(Book());

    Book& newBook(book_.back());
    newBook.score = Core::Type<Score>::max;

    bookKeeping(newBook);

    if (newBook.score == Core::Type<Score>::max)
        book_.pop_back();

    if (singleWordRecognition_) {
        // When single-word recognition is enabled it is also neccessary to keep track of irregular-book-keeping
        irregularBook_.push_back(Book());

        Book& newBook(irregularBook_.back());
        newBook.score = Core::Type<Score>::max;

        bookKeeping(newBook, true);

        if (newBook.score == Core::Type<Score>::max)
            irregularBook_.pop_back();
        else
            verify(!irregularBook_.back().hadRegularWord);
    }
}

void LinearSearch::bookKeeping(Book& newBook, bool irregular) {
#if defined SEARCH_DEBUG
    // DEBUG
    u32   wordNumber = 0;
    u32   chosen     = 0;
    Score exit       = 0;
#endif
    for (WordPronunciationStateVector::iterator it = state_.begin(); it != state_.end(); ++it)  //, ++wordNumber )
    {
        WordPronunciationStatePointer p = (*it);
        verify(!p->hyp().empty());
        WordPronunciationState::Hypo& hyp = p->hyp().back();
        if (irregular && p->pronunciation()->isRegularWord()) {
            continue;  // Drop regular words when only irregular are wanted
        }
        if (irregular && hyp.bkp && hyp.bkp->hadRegularWord) {
            continue;  // Drop hypotheses whose histories contain regular words when only irregular are wanted
        }

        Score tmpScore = hyp.score;
        if (hyp.mixture)
            tmpScore += (*hyp.mixture->stateTransitionModel)[Am::StateTransitionModel::exit];
        else {
            continue;
        }

        if (tmpScore < newBook.score + newBook.lmScore) {
            newBook.score   = tmpScore - hyp.lmScore;
            newBook.lmScore = hyp.lmScore;
            newBook.bkp     = hyp.bkp;
            newBook.word    = *it;

            if (newBook.word->pronunciation()->isRegularWord()) {
                verify(!singleWordRecognition_ || (!newBook.bkp || newBook.bkp->hadRegularWord == false));
                newBook.hadRegularWord = true;
            }
            else if (newBook.bkp) {
                newBook.hadRegularWord = newBook.bkp->hadRegularWord;
            }
            else {
                newBook.hadRegularWord = false;
            }

            newBook.time = time_;
#if defined SEARCH_DEBUG
            // DEBUG
            chosen = wordNumber;
            exit   = (*hyp.mixture->stateTransitionModel)[Am::StateTransitionModel::exit];
#endif
        }
    }
}

bool LinearSearch::isUnigram() const {
    return true;  // false; //Always return false, because the score-precomputation doesn't work correctly
}

void LinearSearch::getCurrentBestSentence(Traceback& result) const {
    result.clear();

    if (book_.empty())
        return;

    Lm::History h(lm_->startHistory());

    if (book_.back().bkp)
        Lm::extendHistoryByLemmaPronunciation(lm_, book_.back().bkp->word->pronunciation()->lemma(), h);

    Lm::extendHistoryByLemmaPronunciation(lm_, book_.back().word->pronunciation()->lemma(), h);

    result.push_back(TracebackItem(0, time_, ScoreVector(book_.back().score, book_.back().lmScore + lm_->sentenceEndScore(h)), TracebackItem::Transit()));

    const Book* bkp = &book_.back();
    int         cnt = 0;

    while (bkp != 0) {
        cnt++;
        TracebackItem item(bkp->word->pronunciation()->lemma(), bkp->time, ScoreVector(bkp->score, bkp->lmScore), TracebackItem::Transit());
        result.push_back(item);
        bkp = bkp->bkp;
    }
    if (cnt != 0)
        log("returning %i words", cnt);

    result.push_back(TracebackItem(0, 0, ScoreVector(0, 0), TracebackItem::Transit()));

    std::reverse(result.begin(), result.end());
}

void LinearSearch::getPartialSentence(Traceback& result) {
    getCurrentBestSentence(result);
    restart();
}

Core::Ref<const LatticeAdaptor> LinearSearch::getCurrentWordLattice() const {
    return Core::ref(new Lattice::WordLatticeAdaptor);
}

void LinearSearch::resetStatistics() {}

void LinearSearch::logStatistics() const {}

LinearSearch::Book::Book()
        : score(Core::Type<Score>::max), lmScore(0), hadRegularWord(false), bkp(0), time(0) {
}

LinearSearch::Book::~Book() {
}

template<class IteratorType>
LinearSearchHistoryData LinearSearch::addPronunciations(std::pair<IteratorType, IteratorType> pronunciations) {
    LinearSearchHistoryData ret;
    ret.success = true;

    for (; pronunciations.first != pronunciations.second; ++pronunciations.first) {
        Score       unigramScore = 0;
        Lm::History emptyHistory(lm_->startHistory());
        Lm::addLemmaPronunciationScore(lm_, (*pronunciations.first), pronunciationScale_, lm_->scale(), emptyHistory, unigramScore);

        WordPronunciationStatePointer p(new WordPronunciationState(*pronunciations.first, acousticModel_.get(), unigramScore));
        state_.push_back(p);
        ret.states.push_back(p);
        if (singleWordRecognition_ && !p->pronunciation()->isRegularWord()) {
            // Add an additional state that is necessary for tracking the probability of chains of irregular words
            WordPronunciationStatePointer p2(new WordPronunciationState(*pronunciations.first, acousticModel_.get(), unigramScore));
            p2->setIrregularChain();
            state_.push_back(p2);
            ret.states.push_back(p2);
        }
    }

    return ret;
}

bool LinearSearch::removePronunciations(const LinearSearchHistoryData& data) {
    for (std::list<WordPronunciationStatePointer>::const_iterator it = data.states.begin(); it != data.states.end(); ++it) {
        /// Make more efficient
        for (WordPronunciationStateVector::iterator it2 = state_.begin(); it2 != state_.end(); ++it2) {
            if (*it == *it2) {
                state_.erase(it2);
                break;
            }
        }
    }
    return true;
}

LinearSearchHistoryData::LinearSearchHistoryData()
        : success(false) {
}

LinearSearchHistoryData::~LinearSearchHistoryData() {
}
};  // namespace Search<|MERGE_RESOLUTION|>--- conflicted
+++ resolved
@@ -139,10 +139,6 @@
 
     void restart() {
         for (HypoVector::iterator it = hyp_.begin(); it != hyp_.end(); ++it) {
-<<<<<<< HEAD
-            // it->
-=======
->>>>>>> 2f2fef1d
             it->score   = Core::Type<Score>::max;
             it->lmScore = 0;
             it->bkp     = 0;

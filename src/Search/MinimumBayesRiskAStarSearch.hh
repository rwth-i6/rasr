/** Copyright 2020 RWTH Aachen University. All rights reserved.
 *
 *  Licensed under the RWTH ASR License (the "License");
 *  you may not use this file except in compliance with the License.
 *  You may obtain a copy of the License at
 *
 *      http://www.hltpr.rwth-aachen.de/rwth-asr/rwth-asr-license.html
 *
 *  Unless required by applicable law or agreed to in writing, software
 *  distributed under the License is distributed on an "AS IS" BASIS,
 *  WITHOUT WARRANTIES OR CONDITIONS OF ANY KIND, either express or implied.
 *  See the License for the specific language governing permissions and
 *  limitations under the License.
 */
#ifndef SEARCH_BAYES_RISK_ASTAR_SEARCH_HH
#define SEARCH_BAYES_RISK_ASTAR_SEARCH_HH

#include <list>
#include <map>
#include <queue>
#include <set>
#include <vector>

#include <Fsa/Semiring.hh>
#include <Fsa/Sssp.hh>
#include <Search/MinimumBayesRiskSearchUtil.hh>

#include "MinimumBayesRiskSearch.hh"

namespace Search {

/**
 * Computes minimum Bayes risk hypothesis as proposed by Byrne and Goel.
 *
 */
class MinimumBayesRiskAStarSearch : public MinimumBayesRiskSearch {
public:
    // forward declarations
    class SearchNode;

    typedef Core::Ref<const MinimumBayesRiskAStarSearch::SearchNode> ConstSearchNodeRef;
    typedef Core::Ref<MinimumBayesRiskAStarSearch::SearchNode>       SearchNodeRef;

    // forward declarations
    class StackEntry;
    typedef std::map<Fsa::LabelId, SearchNodeRef> NodeMap;

    class SearchNode : public Core::ReferenceCounted {
        friend class MinimumBayesRiskAStarSearch;

    private:
        /** the sentence belonging to this node. */
        std::vector<Fsa::LabelId> hypothesis_;

        /**
         * The total amount of probability mass assigned to the hypothesis
         * represented by this stack node.
         */
        Fsa::Weight totalProbability_;

        /**
         * In case a final state is weighted, this weight has to be taken into account as well.
         */
        Fsa::Weight finalProbability_;

        /**
         * Forward probability for all partial paths belonging to this hypothesis.
         * This is needed in case the prefix-tree-search will be implemented.
         */
        std::map<Fsa::StateId, Fsa::Weight> logForwardProbabilities_;

        /**
         * Total probabilities for all paths belonging for this hypothsis.
         * This is needed in case the prefix-tree-search will be implemented.
         */
        Core::Vector<Fsa::Weight> logTotalProbabilities_;

        /**
         * Last columns of distance matrices between this hypothesis and all other hyps in stack.
         *
         * NOTE: The index of a hypothesis in the stack will always be the same here.
         */
        std::vector<std::vector<u32>> levenshteinColumns_;

        /**
         * Scores for underestimate for all competing hyps in stack.
         *
         * NOTE: The index of a hypothesis in the stack will always be the same here.
         */
        Core::Vector<Fsa::Weight> levenshteinScores_;

        /**
         * Scores for underestimate for all competing hyps in stack.
         *
         * NOTE: The index of a hypothesis in the stack will always be the same here.
         */
        Core::Vector<Fsa::Weight> levenshteinScoresOverestimate_;

        /** The current underestimate of the Bayes risk. */
        Fsa::Weight estimate_;

        /** The current overestimate of the Bayes risk. Only defined if this node is final. */
        Fsa::Weight overestimate_;

        /** length of longest path from any state of this node to a final state. */
        u32 longestDistance_;

        /** Flag whether this hypothesis is complete or not. */
        bool isFinal_;

        bool isSemifinal_;

        /** Flag whether this hypothesis is explorable or not. */
        bool isExplorable_;

        /** Index in stack vector. necessary for efficient pruning */
        u32 index_;

        /** stack nodes have to be initialized properly, so default access is forbidden. */
        SearchNode();

    public:
        /** For initial state. */
        SearchNode(u32 longestDistance, Fsa::StateId initialStateId);

        /**
         * Constructor for all other but initial states.
         *
         * @param hypothesis         the generating old hypothesis.
         * @param symbol             the symbol to add to the generating hypothesis.
         * @param totalProbability   the total probability for this node.
         * @param levensheinColumns  ...
         * @param levenshteinScores  ...
         * @param estimate           ...
         * @param oldNodePosition    index of generating node in stack.
         */
        SearchNode(
                const std::vector<Fsa::LabelId>&     hypothesis,
                const Fsa::LabelId                   symbol,
                const Fsa::Weight&                   totalProbability,
                const std::vector<std::vector<u32>>& levenshteinColumns,
                const Core::Vector<Fsa::Weight>&     levenshteinScores,
                const Fsa::Weight&                   estimate,
                u32                                  oldNodePosition);

        /** virtual dtor. */
        virtual ~SearchNode();

        /**
         * Adds state to set of states the current hypothesis ends in.
         * This is needed in case the prefix-tree-search will be implemented.
         */
        void addState(
                const Fsa::StateId state,
                u32                longestDistance,
                const Fsa::Weight  logForwardProbability,
                const Fsa::Weight  logBackwardProbability,
                const Fsa::Weight  inverseNormalizationConstant);

        /**
         * Iterating all states, the current hypothesis ends in.
         * This is needed in case the prefix-tree-search will be implemented.
         */
        std::map<Fsa::StateId, Fsa::Weight>::const_iterator begin() const;

        /**
         * Iterating all states, the current hypothesis ends in.
         * This is needed in case the prefix-tree-search will be implemented.
         */
        std::map<Fsa::StateId, Fsa::Weight>::const_iterator end() const;

        /** @return the hypothesis represented by this stack node. */
        const std::vector<Fsa::LabelId>& getHypothesis() const;

        /** Getter for <code> levenshteinColums </code>.
         * A Levenshtein column is the last column in the Levenshtein distance matrix
         * between the hypothesis this nodes represents and the hypothesis at the
         * position in the array.
         *
         * NOTE: The index of a hypothesis in the stack will always be the same here.
         */
        const std::vector<std::vector<u32>>& getLevenshteinColumns() const;

        /** Getter for <code> levenshteinScores </code>.
         * The levenshtein scores have to be accumulated by the suiting semiring.
         *
         * NOTE: The index of a hypothesis in the stack will always be the same here.
         */
        const Core::Vector<Fsa::Weight>& getLevenshteinScores() const;

        /**
         * Computes total probability for this search node.
         * This is needed in case the prefix-tree-search will be implemented.
         */
        void computeTotalProbability();

        /** Getter for <code> final </code>. */
        bool isFinal() const;

        /**
         * Setter for <code> final </code>.
         * Updating final nodes, the overestimation has to be carried out.
         */
        void setFinal();

        /** Getter for <code> explorable </code>. */
        bool isExplorable() const;

        /** Setter for <code> explorable </code>. */
        void setInexplorable();

        /**
         * For comparison issues.
         * Stack nodes are first sorted by their underestimate ascending and then by their
         * probability mass descending.
         */
        friend bool operator<(SearchNodeRef& lower, SearchNodeRef& taller);

        /**
         * dumps a short info on the writer.
         */
        void dump(Core::XmlWriter& out, Fsa::ConstAlphabetRef alphabet) const;
    };

    /** Prints the current stack to logging channel. */
    void dump(Core::XmlWriter& out, Fsa::ConstAlphabetRef alphabet) const;

    /**
     * The actual stack and stack of the A* search. Constructed and deleted in minimumBayesRisk ( ).
     */
    std::vector<SearchNodeRef>* stack_;

    /** Scaling factor during risk computation. */
    Fsa::Weight inverseBackwardPotentialsNormalizationConstant_;

    /** Needed for risk estimation. */
    Fsa::StatePotentials backwardPotentials_;

    /** The current topmost stack element. */
    SearchNodeRef minimalNode_;

    /** The current most promising stack element. */
    SearchNodeRef newMinimalNode_;

    /** ... */
    u32 newMinimalNodeCounter_;

    /**
     * Needed for test for optimality.
     */
    SearchNodeRef secondMinimalNode_;

    /**
     * The most promising node that can still be expanded.
     * In case this reference is null, then no node can be further expanded
     * and the search terminates.
     */
    SearchNodeRef minimalIncompleteNode_;

    /** @see paramExactEstimate */
    bool exactEstimate_;

    /** */
    std::vector<Fsa::StateId> distances_;

    /** */
    u32 newLength_;

    /** @see paramMaxStackSize */
    u32 maxStackSize_;

    bool shallPrune_;

    u32 initialPruningThreshold_;

    f32 thresholdFactor_;

    u32 maximumNumberHypotheses_;

    /** */
    bool dumpStack_;

    u32 numberOverestimates_;

    /** Semiring of the corresponding Fsa used for all operations on scores. */
    Fsa::ConstSemiringRef semiring_;

    std::vector<std::vector<SearchNodeRef>> stackEntries_;

    /**
     * Expands the current topmost stack node.
     */
    void expand();

    /**
     * Creates the new search nodes to bne inserted into the stack.
     * Here just the hypothesis and the probability mass is computed as well as
     * the corresponding grid nodes for all existing stack entries, i.e. the
     * lower right part of the grid matrix.
     *
     */
    std::vector<SearchNodeRef> createNewSearchNodes(ConstSearchNodeRef expansionNode);

    /**
     * Updates the old stack entries during the expansion step.
     * Here the grid nodes for the new search tree nodes are added to the existing ones.
     * This corresponds to the upper left entries in the grid matrix.
     */
    void updateStack(SearchNodeRef expansionNode, std::vector<SearchNodeRef>& newNodes);

    /**
     *
     *
     */
    void overestimateFinal(SearchNodeRef finalNode);

    /**
     * Generates the grid nodes for the new search nodes, i.e. the upper right entries in the
     * grid matrix.
     *
     */
    void generateNewGridNodes(SearchNodeRef expansionNode, std::vector<SearchNodeRef>& newNodes);

    /**
     * As all search nodes with a certain length n are maintained in the n-th entry of the
     * vector stackEntries_ pruning keeps the number of such search tree nodes up to the
     * limit of maxStackSize_. Let n be the length of the newly created stack entries.
     * These have already been inserted into the n-th entry of stackEntries_ which is now
     * sorted and just the maxStackSize_ elements are being kept. The remaining hypotheses
     * are pruned from the stackEntries_ and finally from the fringe itself.
     *
     */
    void pruneStack();

    /**
     * Checks whether the current best overestimate is better than the second best current underestimate or
     * there is no node left which could be further expanded.
     *
     * @return true if stack is optimal
     */
    bool stackIsOptimal();

    /** @return short description fo this MinimumBayesRiskSearch. */
    std::string describe() const;

public:
    /**
     * @see LogWeights
     */
    static const u32 MaxLogWeights;

    /**
     * Here the negative logrithms for i=1...MaxLogWeights are stored for computation of the natural logarithm
     * needed for the computation of the risk estimates.
     */
    static std::vector<Fsa::Weight> LogWeights;

    /**
     * Flag whether the stack shall be dumped during computation.
     */
    static const Core::ParameterBool paramShallDumpStack;

    /**
     * Flag whether the exact estimate should be used..
     */
    static const Core::ParameterBool paramExactEstimate;

    /**
     * Maximum number of entries for stack for nodes corresponding to hypotheses of a certain length.
     */
    static const Core::ParameterInt paramMaxStackSize;

    /* Flag whether summation and evaluation space shall be pruned. **/
    static const Core::ParameterBool paramShallPrune;

    /** For pruning the summation and evluation space. */
    static const Core::ParameterFloat paramInitialPruningThreshold;

    /** The factor the threshold gets multiplied with. */
    static const Core::ParameterFloat paramThresholdFactor;

    /** For initial pruning.*/
    static const Core::ParameterInt paramMaximumNumberHypotheses;

    /**
     * Initializes Component and MinimumBayesRiskSearch.
     */
    MinimumBayesRiskAStarSearch(const Core::Configuration& config);

    /**
     * The actual process of computation of hypothesis having minimum Bayes Levenshtein risk.
     * The mbrAutomaton is valid only if this method has been called.
     */
    void performSearch(Fsa::ConstAutomatonRef fsa);
};

<<<<<<< HEAD
}  // end namespace Search
=======
}  // end namespace Search

#endif  // SEARCH_BAYES_RISK_ASTAR_SEARCH_HH
>>>>>>> 2f2fef1d
<|MERGE_RESOLUTION|>--- conflicted
+++ resolved
@@ -394,10 +394,6 @@
     void performSearch(Fsa::ConstAutomatonRef fsa);
 };
 
-<<<<<<< HEAD
 }  // end namespace Search
-=======
-}  // end namespace Search
-
-#endif  // SEARCH_BAYES_RISK_ASTAR_SEARCH_HH
->>>>>>> 2f2fef1d
+
+#endif  // SEARCH_BAYES_RISK_ASTAR_SEARCH_HH
set(RasrLabelScorer_SOURCES
    BufferedLabelScorer.cc
    CombineLabelScorer.cc
    CTCPrefixLabelScorer.cc
    DataView.cc
    EncoderFactory.cc
    FixedContextOnnxLabelScorer.cc
    NoOpLabelScorer.cc
    NoContextOnnxLabelScorer.cc
    LegacyFeatureScorerLabelScorer.cc
    Encoder.cc
    EncoderDecoderLabelScorer.cc
    LabelScorer.cc
    LabelScorerFactory.cc
    ScoringContext.cc
<<<<<<< HEAD
    StatefulOnnxLabelScorer.cc)
=======
)

if(${MODULE_ONNX})
    list(APPEND RasrLabelScorer_SOURCES LimitedCtxOnnxLabelScorer.cc NoCtxOnnxLabelScorer.cc StatefulOnnxLabelScorer.cc)
endif()
>>>>>>> 68b6c34f

add_library(RasrLabelScorer STATIC ${RasrLabelScorer_SOURCES})

target_link_libraries(
    RasrLabelScorer
    PUBLIC RasrAm
           RasrCore
           RasrFlow
           RasrMath
           RasrMm
           RasrNn
           RasrSearch
           RasrSpeech
)

if(${MODULE_ONNX})
    target_link_libraries(RasrLabelScorer PUBLIC RasrOnnx)
endif()

if(${MODULE_PYTHON})
    add_python_dependencies(RasrLabelScorer)
endif()<|MERGE_RESOLUTION|>--- conflicted
+++ resolved
@@ -4,24 +4,20 @@
     CTCPrefixLabelScorer.cc
     DataView.cc
     EncoderFactory.cc
-    FixedContextOnnxLabelScorer.cc
     NoOpLabelScorer.cc
-    NoContextOnnxLabelScorer.cc
     LegacyFeatureScorerLabelScorer.cc
     Encoder.cc
     EncoderDecoderLabelScorer.cc
     LabelScorer.cc
     LabelScorerFactory.cc
     ScoringContext.cc
-<<<<<<< HEAD
-    StatefulOnnxLabelScorer.cc)
-=======
 )
 
 if(${MODULE_ONNX})
-    list(APPEND RasrLabelScorer_SOURCES LimitedCtxOnnxLabelScorer.cc NoCtxOnnxLabelScorer.cc StatefulOnnxLabelScorer.cc)
+    list(APPEND RasrLabelScorer_SOURCES FixedContextOnnxLabelScorer.cc NoContextOnnxLabelScorer.cc
+         StatefulOnnxLabelScorer.cc
+    )
 endif()
->>>>>>> 68b6c34f
 
 add_library(RasrLabelScorer STATIC ${RasrLabelScorer_SOURCES})
 

/** Copyright 2025 RWTH Aachen University. All rights reserved.
 *
 *  Licensed under the RWTH ASR License (the "License");
 *  you may not use this file except in compliance with the License.
 *  You may obtain a copy of the License at
 *
 *      http://www.hltpr.rwth-aachen.de/rwth-asr/rwth-asr-license.html
 *
 *  Unless required by applicable law or agreed to in writing, software
 *  distributed under the License is distributed on an "AS IS" BASIS,
 *  WITHOUT WARRANTIES OR CONDITIONS OF ANY KIND, either express or implied.
 *  See the License for the specific language governing permissions and
 *  limitations under the License.
 */

#include "TreeTimesyncBeamSearch.hh"

#include <algorithm>
#include <strings.h>

#include <Am/ClassicStateModel.hh>
#include <Core/CollapsedVector.hh>
#include <Core/XmlStream.hh>
#include <Lattice/LatticeAdaptor.hh>
#include <Nn/LabelScorer/LabelScorer.hh>
#include <Nn/LabelScorer/ScoringContext.hh>
#include <Search/Module.hh>
#include <Search/Traceback.hh>
#include <Search/TracebackHelper.hh>

namespace Search {

/*
 * =======================
 * === LabelHypothesis ===
 * =======================
 */

TreeTimesyncBeamSearch::LabelHypothesis::LabelHypothesis()
        : scoringContext(),
          currentToken(Nn::invalidLabelIndex),
          currentState(invalidTreeNodeIndex),
          lmHistory(),
          score(0.0),
          trace(Core::ref(new LatticeTrace(0, {0, 0}, {}))) {}

TreeTimesyncBeamSearch::LabelHypothesis::LabelHypothesis(
        TreeTimesyncBeamSearch::LabelHypothesis const&              base,
        TreeTimesyncBeamSearch::WithinWordExtensionCandidate const& extension,
        Nn::ScoringContextRef const&                                newScoringContext)
        : scoringContext(newScoringContext),
          currentToken(extension.nextToken),
          currentState(extension.nextState),
          lmHistory(base.lmHistory),
          timeframe(extension.timeframe),
          score(extension.score),
          trace(base.trace) {
}

TreeTimesyncBeamSearch::LabelHypothesis::LabelHypothesis(
        LabelHypothesis const&                                   base,
        TreeTimesyncBeamSearch::WordEndExtensionCandidate const& extension,
        Lm::History const&                                       newLmHistory)
        : scoringContext(base.scoringContext),
          currentToken(base.currentToken),
          currentState(extension.rootState),
          lmHistory(newLmHistory),
          timeframe(base.timeframe),
          score(extension.score) {
    auto newLmScore   = score - base.score;
    auto totalLmScore = base.trace->score.lm + newLmScore;
    auto totalAmScore = score - totalLmScore;

    // Create a successor trace item from base
    trace = Core::ref(new LatticeTrace(
            base.trace,
            extension.pron,
            timeframe + 1,
            {totalAmScore, totalLmScore},
            {}));
}

std::string TreeTimesyncBeamSearch::LabelHypothesis::toString() const {
    std::stringstream ss;
    ss << "Score: " << score << ", current token: " << currentToken << ", current state: " << currentState << ", traceback: ";

    auto traceback = trace->performTraceback();

    for (auto& item : *traceback) {
        if (item.pronunciation and item.pronunciation->lemma()) {
            ss << item.pronunciation->lemma()->symbol() << " ";
        }
    }
    return ss.str();
}

/*
 * ==============================
 * === TreeTimesyncBeamSearch ===
 * ==============================
 */

const Core::ParameterInt TreeTimesyncBeamSearch::paramMaxBeamSize(
        "max-beam-size",
        "Maximum number of within-word hypotheses in the search beam.",
        1, 1);

const Core::ParameterInt TreeTimesyncBeamSearch::paramMaxWordEndBeamSize(
        "max-word-end-beam-size",
        "Maximum number of word-end hypotheses in the search beam. If not set, global beam pruning will be done and word-end hypotheses will not be pruned separately.",
        std::numeric_limits<int>::max(), 0);

const Core::ParameterFloat TreeTimesyncBeamSearch::paramScoreThreshold(
        "score-threshold",
        "Prune any within-word hypothesis with a score that is at least this much worse than the best hypothesis.",
        Core::Type<Score>::max, 0);

const Core::ParameterFloat TreeTimesyncBeamSearch::paramIntermediateScoreThreshold(
        "intermediate-score-threshold",
        "Prune any intermediate hypotheses of sub-scorers with a score that is at least this much worse than the best hypothesis. If not set, no intermediate score pruning will be done.",
        Core::Type<Score>::max, 0);

const Core::ParameterInt TreeTimesyncBeamSearch::paramIntermediateMaxBeamSize(
        "intermediate-max-beam-size",
        "",
        Core::Type<Score>::max, 0);

const Core::ParameterFloat TreeTimesyncBeamSearch::paramWordEndScoreThreshold(
        "word-end-score-threshold",
        "Prune any word-end hypothesis with a score that is at least this much worse than the best word-end hypothesis. This threshold is relative to the score-threshold. \
        If not set, global score pruning will be done and word-end hypotheses will not be pruned separately.",
        Core::Type<Score>::max, 0);

const Core::ParameterBool TreeTimesyncBeamSearch::paramCollapseRepeatedLabels(
        "collapse-repeated-labels",
        "Collapse repeated emission of the same label into one output. If false, every emission is treated like a new output.",
        false);

const Core::ParameterBool TreeTimesyncBeamSearch::paramSentenceEndFallBack(
        "sentence-end-fall-back",
        "Allow for fallback solution if no active word-end hypothesis exists at the end of a segment.",
        true);

const Core::ParameterBool TreeTimesyncBeamSearch::paramLogStepwiseStatistics(
        "log-stepwise-statistics",
        "Log statistics about the beam at every search step.",
        false);

const Core::ParameterBool TreeTimesyncBeamSearch::paramCacheCleanupInterval(
        "cache-cleanup-interval",
        "Interval of search steps after which buffered inputs that are not needed anymore get cleaned up.",
        10);

const Core::ParameterInt TreeTimesyncBeamSearch::paramMaximumStableDelay(
        "maximum-stable-delay",
        "Introduce a cutoff point at `current-time` - `delay`. Every hypothesis that disagrees with the current best anywhere before the cutoff gets pruned. This way words in the traceback become stable after at most `delay` frames."
        "maximum number of frames before results are required to be stable",
        Core::Type<int>::max, 0);

TreeTimesyncBeamSearch::TreeTimesyncBeamSearch(Core::Configuration const& config)
        : Core::Component(config),
          SearchAlgorithmV2(config),
          maxBeamSize_(paramMaxBeamSize(config)),
          intermediateMaxBeamSize_(paramIntermediateMaxBeamSize(config)),
          maxWordEndBeamSize_(paramMaxWordEndBeamSize(config)),
          scoreThreshold_(paramScoreThreshold(config)),
          intermediateScoreThreshold_(paramIntermediateScoreThreshold(config)),
          wordEndScoreThreshold_(paramWordEndScoreThreshold(config)),
          blankLabelIndex_(Nn::invalidLabelIndex),
          sentenceEndLabelIndex_(Nn::invalidLabelIndex),
          cacheCleanupInterval_(paramCacheCleanupInterval(config)),
          useBlank_(),
          collapseRepeatedLabels_(paramCollapseRepeatedLabels(config)),
          sentenceEndFallback_(paramSentenceEndFallBack(config)),
          logStepwiseStatistics_(paramLogStepwiseStatistics(config)),
          labelScorer_(),
          debugChannel_(config, "debug"),
          withinWordExtensions_(),
          wordEndExtensions_(),
          beam_(),
          newBeam_(),
          wordEndHypotheses_(),
          requests_(),
          tempHypotheses_(),
          currentSearchStep_(0ul),
          finishedSegment_(false),
          initializationTime_(),
          featureProcessingTime_(),
          scoringTime_(),
          contextExtensionTime_(),
          numHypsAfterScorePruning_("num-hyps-after-score-pruning"),
          numHypsAfterRecombination_("num-hyps-after-recombination"),
          numHypsAfterBeamPruning_("num-hyps-after-beam-pruning"),
          numWordEndHypsAfterScorePruning_("num-word-end-hyps-after-score-pruning"),
          numWordEndHypsAfterRecombination_("num-word-end-hyps-after-recombination"),
          numWordEndHypsAfterBeamPruning_("num-word-end-hyps-after-beam-pruning"),
          numActiveHyps_("num-active-hyps"),
          numActiveTrees_("num-active-trees"),
          stableTraceTracker_(),
          canUpdateStablePrefix_(false),
          maximumStableDelay_(paramMaximumStableDelay(config)) {
    if (scoreThreshold_ == Core::Type<Score>::max and wordEndScoreThreshold_ != Core::Type<Score>::max) {
        error() << "Word-end score-threshold which is relative to the score-threshold is set, but score-threshold is not set";
    }
    useIntermediateScorePruning_ = intermediateScoreThreshold_ != Core::Type<Score>::max;
    useIntermediateBeamPruning_  = intermediateMaxBeamSize_ != Core::Type<int>::max;
    wordEndScoreThreshold_ *= scoreThreshold_;
}

Speech::ModelCombination::Mode TreeTimesyncBeamSearch::requiredModelCombination() const {
    return Speech::ModelCombination::useLabelScorer | Speech::ModelCombination::useLexicon | Speech::ModelCombination::useAcousticModel | Speech::ModelCombination::useLanguageModel;
}

Am::AcousticModel::Mode TreeTimesyncBeamSearch::requiredAcousticModel() const {
    return Am::AcousticModel::noEmissions;
}

bool TreeTimesyncBeamSearch::setModelCombination(Speech::ModelCombination const& modelCombination) {
    lexicon_       = modelCombination.lexicon();
    labelScorer_   = modelCombination.labelScorer();
    acousticModel_ = modelCombination.acousticModel();
    languageModel_ = modelCombination.languageModel();

    // Build the search tree
    log() << "Start building search tree";
    network_ = Core::ref(new PersistentStateTree(
            config,
            acousticModel_,
            lexicon_,
            std::bind(
                    &Module_::createTreeBuilder,
                    &Search::Module::instance(),
                    std::placeholders::_1,
                    std::placeholders::_2,
                    std::placeholders::_3,
                    std::placeholders::_4,
                    std::placeholders::_5)));

    std::unique_ptr<AbstractTreeBuilder> builder = Search::Module::instance().createTreeBuilder(config, *lexicon_, *acousticModel_, *network_);
    builder->build();
    network_->dumpDotGraph("tree.dot");

    if (lexicon_->specialLemma("blank")) {
        blankLabelIndex_ = acousticModel_->emissionIndex(acousticModel_->blankAllophoneStateIndex());
        useBlank_        = true;
        log() << "Use blank label with index " << blankLabelIndex_;
    }
    else {
        blankLabelIndex_ = Nn::invalidLabelIndex;
        useBlank_        = false;
    }

    auto const* sentenceEndLemma = lexicon_->specialLemma("sentence-end");
    if (not sentenceEndLemma) {
        sentenceEndLemma = lexicon_->specialLemma("sentence-boundary");
    }
    if (sentenceEndLemma and sentenceEndLemma->nPronunciations() != 0) {
        auto const* pron = sentenceEndLemma->pronunciations().first->pronunciation();
        require(pron->length() == 1);
        Am::Allophone           allo(acousticModel_->phonology()->allophone(*pron, 0),
                                     Am::Allophone::isInitialPhone | Am::Allophone::isFinalPhone);
        Am::AllophoneStateIndex alloStateIdx = acousticModel_->allophoneStateAlphabet()->index(&allo, 0);

        sentenceEndLabelIndex_ = acousticModel_->emissionIndex(alloStateIdx);
    }
    else {
        sentenceEndLabelIndex_ = Nn::invalidLabelIndex;
    }

    for (const auto& lemma : {"silence", "blank"}) {
        if (lexicon_->specialLemma(lemma) and (lexicon_->specialLemma(lemma)->syntacticTokenSequence()).size() != 0) {
            warning("Special lemma \"%s\" will be scored by the language model. To prevent the LM from scoring it, set an empty syntactic token sequence for it in the lexicon.", lemma);
        }
    }

    // Create look-ups for state successors and exits of each state
    createSuccessorLookups();

    reset();
    return true;
}

void TreeTimesyncBeamSearch::reset() {
    initializationTime_.start();

    labelScorer_->reset();

    // Reset beam to a single empty hypothesis
    beam_.clear();
    beam_.push_back(LabelHypothesis());
    beam_.front().scoringContext = labelScorer_->getInitialScoringContext();
    beam_.front().currentState   = network_->rootState;
    beam_.front().lmHistory      = languageModel_->startHistory();

    stableTraceTracker_.setTrace(beam_.front().trace);
    canUpdateStablePrefix_ = false;

    currentSearchStep_ = 0ul;
    finishedSegment_   = false;

    initializationTime_.stop();
}

void TreeTimesyncBeamSearch::enterSegment(Bliss::SpeechSegment const* segment) {
    initializationTime_.start();
    labelScorer_->reset();
    if (segment != nullptr) {
        languageModel_->setSegment(segment);
        for (auto& hyp : beam_) {
            hyp.lmHistory = languageModel_->startHistory();
        }
    }
    resetStatistics();
    initializationTime_.stop();
    finishedSegment_ = false;
}

void TreeTimesyncBeamSearch::finishSegment() {
    featureProcessingTime_.start();
    labelScorer_->signalNoMoreFeatures();
    featureProcessingTime_.stop();
    decodeManySteps();
    logStatistics();
    finishedSegment_ = true;
    finalizeHypotheses();
}

void TreeTimesyncBeamSearch::putFeature(Nn::DataView const& feature) {
    featureProcessingTime_.start();
    labelScorer_->addInput(feature);
    featureProcessingTime_.stop();
}

void TreeTimesyncBeamSearch::putFeatures(Nn::DataView const& features, size_t nTimesteps) {
    featureProcessingTime_.start();
    labelScorer_->addInputs(features, nTimesteps);
    featureProcessingTime_.stop();
}

Core::Ref<const Traceback> TreeTimesyncBeamSearch::getCurrentBestTraceback() const {
    return getBestHypothesis().trace->performTraceback();
}

Core::Ref<const Traceback> TreeTimesyncBeamSearch::getCurrentStableTraceback() {
    if (canUpdateStablePrefix_) {
        maximumStableDelayPruning();

        std::vector<Core::Ref<LatticeTrace const>> traces;
        traces.reserve(beam_.size());
        for (auto const& hyp : beam_) {
            traces.push_back(hyp.trace);
        }
        stableTraceTracker_.advanceStablePrefix(traces);
        canUpdateStablePrefix_ = false;
    }

    return stableTraceTracker_.getStablePrefixTrace()->performTraceback();
}

Core::Ref<const LatticeAdaptor> TreeTimesyncBeamSearch::getCurrentBestWordLattice() const {
    auto&        bestHypothesis = getBestHypothesis();
    LatticeTrace endTrace(bestHypothesis.trace, 0, bestHypothesis.trace->time + 1, bestHypothesis.trace->score, {});

    for (size_t hypIdx = 1ul; hypIdx < beam_.size(); ++hypIdx) {
        auto& hyp          = beam_[hypIdx];
        auto  siblingTrace = Core::ref(new LatticeTrace(hyp.trace, 0, hyp.trace->time, hyp.trace->score, {}));
        endTrace.appendSiblingToChain(siblingTrace);
    }

    return endTrace.buildWordLattice(lexicon_);
}

Core::Ref<const LatticeTrace> TreeTimesyncBeamSearch::getCurrentBestLatticeTrace() const {
    return getBestHypothesis().trace;
}

Core::Ref<const LatticeTrace> TreeTimesyncBeamSearch::getCommonPrefix() const {
    std::vector<Core::Ref<LatticeTrace>> traces(beam_.size());
    for (size_t hypIndex = 0ul; hypIndex < beam_.size(); ++hypIndex) {
        traces[hypIndex] = beam_[hypIndex].trace;
    }

    RootTraceSearcher searcher(traces);
    if (not searcher.rootTrace()) {
        warning("Common prefix of all traces is a sentinel value");
    }

    return Core::Ref<const LatticeTrace>(searcher.rootTrace());
}

bool TreeTimesyncBeamSearch::decodeStep() {
    if (finishedSegment_) {
        return false;
    }

    /*
     * Collect all possible within-word extensions for all hypotheses in the beam.
     * Also create scoring requests for the label scorer.
     * Each extension candidate makes up a request.
     */
    withinWordExtensions_.clear();

    for (size_t hypIndex = 0ul; hypIndex < beam_.size(); ++hypIndex) {
        auto& hyp = beam_[hypIndex];

        // Iterate over the successors of this hypothesis' current state in the tree
        for (const auto& successorState : stateSuccessorLookup_[hyp.currentState]) {
            Nn::LabelIndex tokenIdx = network_->structure.state(successorState).stateDesc.acousticModel;
            // If we collapse repeated labels, a new word should not start with the same token as the previous word ended (except for blank itself)
            if (collapseRepeatedLabels_ and
                hyp.currentState == network_->rootState and
                tokenIdx == hyp.currentToken and
                (not useBlank_ or tokenIdx != blankLabelIndex_)) {
                continue;
            }
            auto transitionType = inferTransitionType(hyp.currentToken, tokenIdx);
            withinWordExtensions_.push_back(
<<<<<<< HEAD
                    {tokenIdx,
                     successorState,
                     0,
                     hyp.score,
                     transitionType,
                     hypIndex});
=======
                    {.nextToken      = tokenIdx,
                     .nextState      = successorState,
                     .timeframe      = 0,
                     .score          = hyp.score,
                     .transitionType = transitionType,
                     .baseHypIndex   = hypIndex});
            requests_.push_back({.context        = beam_[hypIndex].scoringContext,
                                 .nextToken      = tokenIdx,
                                 .transitionType = transitionType});
>>>>>>> 82dc5130
        }
    }

    if (logStepwiseStatistics_) {
        clog() << Core::XmlOpen("search-step-stats");
    }
    for (size_t subScorerIdx = 0ul; subScorerIdx < labelScorer_->numSubScorers(); ++subScorerIdx) {
        requests_.clear();
        for (auto const& extension : withinWordExtensions_) {
            requests_.push_back({beam_[extension.baseHypIndex].scoringContext, extension.nextToken, extension.transitionType});
        }
        scoringTime_.start();
        auto result = labelScorer_->computeScoresWithTimes(requests_, subScorerIdx);
        scoringTime_.stop();

        if (not result) {
            // LabelScorer could not compute scores -> no search step can be made.
            if (logStepwiseStatistics_) {
                clog() << Core::XmlClose("search-step-stats");
            }
            return false;
        }

        for (size_t requestIdx = 0ul; requestIdx < withinWordExtensions_.size(); ++requestIdx) {
            withinWordExtensions_[requestIdx].score += result->scores[requestIdx];
            withinWordExtensions_[requestIdx].timeframe = result->timeframes[requestIdx];
        }

        if (subScorerIdx + 1 < labelScorer_->numSubScorers()) {
            if (useIntermediateScorePruning_) {
                scorePruning(withinWordExtensions_, intermediateScoreThreshold_);

                if (logStepwiseStatistics_) {
                    clog() << Core::XmlFull("num-hyps-after-intermediate-score-pruning-" + std::to_string(subScorerIdx), withinWordExtensions_.size());
                }
            }

            if (useIntermediateBeamPruning_) {
                beamSizePruning(withinWordExtensions_, intermediateMaxBeamSize_);

                if (logStepwiseStatistics_) {
                    clog() << Core::XmlFull("num-hyps-after-intermediate-beam-pruning-" + std::to_string(subScorerIdx), withinWordExtensions_.size());
                }
            }
        }
    }

    /*
     * Prune set of possible within-word extensions by max beam size and possibly also by score.
     */
    scorePruning(withinWordExtensions_, scoreThreshold_);
    numHypsAfterScorePruning_ += withinWordExtensions_.size();
    if (logStepwiseStatistics_) {
        clog() << Core::XmlFull("num-hyps-after-score-pruning", withinWordExtensions_.size());
    }

    // Create new label hypotheses from extension candidates
    newBeam_.clear();
    for (auto const& extension : withinWordExtensions_) {
        auto const& baseHyp = beam_[extension.baseHypIndex];

        auto newScoringContext = labelScorer_->extendedScoringContext(
                {.context        = baseHyp.scoringContext,
                 .nextToken      = extension.nextToken,
                 .transitionType = extension.transitionType});

        newBeam_.push_back({baseHyp, extension, newScoringContext});
    }

    // For all hypotheses at the same state and with the same scoring context and LM history
    // keep only the best since they will all develop in the same way
    recombination(newBeam_, false);
    numHypsAfterRecombination_ += newBeam_.size();
    if (logStepwiseStatistics_) {
        clog() << Core::XmlFull("num-hyps-after-recombination", newBeam_.size());
    }

    beamSizePruning(newBeam_, maxBeamSize_);
    numHypsAfterBeamPruning_ += newBeam_.size();
    if (logStepwiseStatistics_) {
        clog() << Core::XmlFull("num-hyps-after-beam-pruning", newBeam_.size());
    }

    /*
     * Expand hypotheses to word-end hypotheses and incorporate the language model
     */
    wordEndExtensions_.clear();
    for (size_t hypIndex = 0ul; hypIndex < newBeam_.size(); ++hypIndex) {
        auto const& hyp = newBeam_[hypIndex];

        auto const& exitList = exitLookup_[hyp.currentState];
        if (not exitList.empty()) {
            // Create one word-end hypothesis for each exit
            for (auto const& exit : exitList) {
                auto const* lemmaPron = lexicon_->lemmaPronunciation(exit.pronunciation);
                auto const* lemma     = lemmaPron->lemma();

                Score                               lmScore = 0;
                const Bliss::SyntacticTokenSequence sts     = lemma->syntacticTokenSequence();
                if (sts.size() != 0) {
                    require(sts.size() == 1);
                    auto const* st = sts.front();
                    lmScore        = languageModel_->score(hyp.lmHistory, st);
                }
                wordEndExtensions_.push_back({.pron         = lemmaPron,
                                              .rootState    = exit.transitState,
                                              .score        = hyp.score + lmScore,
                                              .baseHypIndex = hypIndex});
            }
        }
    }

    /*
     * Prune set of word-end extensions by max beam size and possibly also by score.
     */
    scorePruning(wordEndExtensions_, wordEndScoreThreshold_);
    numWordEndHypsAfterScorePruning_ += wordEndExtensions_.size();
    if (logStepwiseStatistics_) {
        clog() << Core::XmlFull("num-word-end-hyps-after-score-pruning", wordEndExtensions_.size());
    }

    // Create new word-end label hypotheses from word-end extension candidates and update the LM history
    wordEndHypotheses_.clear();
    for (auto& extension : wordEndExtensions_) {
        auto const& baseHyp = newBeam_[extension.baseHypIndex];

        auto        newLmHistory = baseHyp.lmHistory;
        auto const& sts          = extension.pron->lemma()->syntacticTokenSequence();

        if (sts.size() != 0) {
            require(sts.size() == 1);
            const Bliss::SyntacticToken* st = sts.front();
            newLmHistory                    = languageModel_->extendedHistory(newLmHistory, st);
        }

        wordEndHypotheses_.push_back({baseHyp, extension, newLmHistory});
    }

    recombination(wordEndHypotheses_, true);
    numWordEndHypsAfterRecombination_ += wordEndHypotheses_.size();
    if (logStepwiseStatistics_) {
        clog() << Core::XmlFull("num-word-end-hyps-after-recombination", wordEndHypotheses_.size());
    }

    beamSizePruning(wordEndHypotheses_, maxWordEndBeamSize_);
    numWordEndHypsAfterBeamPruning_ += wordEndHypotheses_.size();
    if (logStepwiseStatistics_) {
        clog() << Core::XmlFull("num-word-end-hyps-after-beam-pruning", wordEndHypotheses_.size());
    }

    /*
     * Take having two exits back-to-back for the word-end hyps into account (usually for sentence-end with zero-length pronunciation after word-end)
     */
    auto const origSize = wordEndHypotheses_.size();
    for (size_t hypIndex = 0ul; hypIndex < origSize; ++hypIndex) {
        auto& hyp = wordEndHypotheses_[hypIndex];

        auto exitList = exitLookup_[hyp.currentState];
        // Create one word-end hypothesis for each exit
        for (const auto& exit : exitList) {
            auto const* lemmaPron = lexicon_->lemmaPronunciation(exit.pronunciation);
            auto const* lemma     = lemmaPron->lemma();

            WordEndExtensionCandidate wordEndExtension{.pron         = lemmaPron,
                                                       .rootState    = exit.transitState,  // Start from the root node (the exit's transit state) in the next step
                                                       .score        = hyp.score,
                                                       .baseHypIndex = hypIndex};

            auto const sts          = lemma->syntacticTokenSequence();
            auto       newLmHistory = hyp.lmHistory;
            if (sts.size() != 0) {
                require(sts.size() == 1);
                auto const* st = sts.front();

                // Add the LM score
                Lm::Score lmScore = languageModel_->score(hyp.lmHistory, st);
                wordEndExtension.score += lmScore;

                // Extend the LM history
                newLmHistory = languageModel_->extendedHistory(hyp.lmHistory, st);
            }
            wordEndHypotheses_.push_back({hyp, wordEndExtension, newLmHistory});
        }
    }
    recombination(wordEndHypotheses_, true);

    beam_.swap(newBeam_);
    beam_.insert(beam_.end(), wordEndHypotheses_.begin(), wordEndHypotheses_.end());

    canUpdateStablePrefix_ = true;

    numActiveHyps_ += beam_.size();

    /*
     * Clean up label scorer caches and calculate number of active trees
     */
    Core::CollapsedVector<Nn::ScoringContextRef> activeContexts;
    std::vector<Lm::History>                     seenHistories;
    for (auto const& hyp : beam_) {
        activeContexts.push_back(hyp.scoringContext);
        if (std::find(seenHistories.begin(), seenHistories.end(), hyp.lmHistory) == seenHistories.end()) {
            seenHistories.push_back(hyp.lmHistory);
        }
    }
    if (++currentSearchStep_ % cacheCleanupInterval_ == 0) {
        labelScorer_->cleanupCaches(activeContexts);
    }
    numActiveTrees_ += seenHistories.size();
    if (logStepwiseStatistics_) {
        clog() << Core::XmlFull("num-active-trees", seenHistories.size());
    }

    /*
     * Log statistics about the new beam.
     */

    if (debugChannel_.isOpen()) {
        std::stringstream ss;
        for (size_t hypIdx = 0ul; hypIdx < beam_.size(); ++hypIdx) {
            ss << "Hypothesis " << hypIdx + 1ul << ":  " << beam_[hypIdx].toString() << "\n";
        }
        ss << "\n";
        debugChannel_ << ss.str();
    }

    if (logStepwiseStatistics_) {
        clog() << Core::XmlFull("active-hyps", beam_.size());
        clog() << Core::XmlFull("best-hyp-score", getBestHypothesis().score);
        clog() << Core::XmlFull("worst-hyp-score", getWorstHypothesis().score);
        clog() << Core::XmlClose("search-step-stats");
    }

    return true;
}

TreeTimesyncBeamSearch::LabelHypothesis const& TreeTimesyncBeamSearch::getBestHypothesis() const {
    verify(not beam_.empty());

    return *std::min_element(beam_.begin(), beam_.end());
}

TreeTimesyncBeamSearch::LabelHypothesis const& TreeTimesyncBeamSearch::getWorstHypothesis() const {
    verify(not beam_.empty());

    return *std::max_element(beam_.begin(), beam_.end());
}

void TreeTimesyncBeamSearch::resetStatistics() {
    initializationTime_.reset();
    featureProcessingTime_.reset();
    scoringTime_.reset();
    contextExtensionTime_.reset();
    numHypsAfterScorePruning_.clear();
    numHypsAfterRecombination_.clear();
    numHypsAfterBeamPruning_.clear();
    numWordEndHypsAfterScorePruning_.clear();
    numWordEndHypsAfterRecombination_.clear();
    numWordEndHypsAfterBeamPruning_.clear();
    numActiveHyps_.clear();
    numActiveTrees_.clear();
}

void TreeTimesyncBeamSearch::logStatistics() const {
    clog() << Core::XmlOpen("timing-statistics") + Core::XmlAttribute("unit", "milliseconds");
    clog() << Core::XmlOpen("initialization-time") << initializationTime_.elapsedMilliseconds() << Core::XmlClose("initialization-time");
    clog() << Core::XmlOpen("feature-processing-time") << featureProcessingTime_.elapsedMilliseconds() << Core::XmlClose("feature-processing-time");
    clog() << Core::XmlOpen("scoring-time") << scoringTime_.elapsedMilliseconds() << Core::XmlClose("scoring-time");
    clog() << Core::XmlOpen("context-extension-time") << contextExtensionTime_.elapsedMilliseconds() << Core::XmlClose("context-extension-time");
    clog() << Core::XmlClose("timing-statistics");
    numHypsAfterScorePruning_.write(clog());
    numHypsAfterRecombination_.write(clog());
    numHypsAfterBeamPruning_.write(clog());
    numWordEndHypsAfterScorePruning_.write(clog());
    numWordEndHypsAfterRecombination_.write(clog());
    numWordEndHypsAfterBeamPruning_.write(clog());
    numActiveHyps_.write(clog());
    numActiveTrees_.write(clog());
}

Nn::LabelScorer::TransitionType TreeTimesyncBeamSearch::inferTransitionType(Nn::LabelIndex prevLabel, Nn::LabelIndex nextLabel) const {
    bool prevIsBlank       = (useBlank_ and prevLabel == blankLabelIndex_);
    bool nextIsBlank       = (useBlank_ and nextLabel == blankLabelIndex_);
    bool nextIsSentenceEnd = nextLabel == sentenceEndLabelIndex_;

    if (prevLabel == Nn::invalidLabelIndex) {
        if (nextIsBlank) {
            return Nn::LabelScorer::TransitionType::INITIAL_BLANK;
        }
        else if (nextIsSentenceEnd) {
            return Nn::LabelScorer::TransitionType::SENTENCE_END;
        }
        else {
            return Nn::LabelScorer::TransitionType::INITIAL_LABEL;
        }
    }

    if (prevIsBlank) {
        if (nextIsBlank) {
            return Nn::LabelScorer::TransitionType::BLANK_LOOP;
        }
        else if (nextIsSentenceEnd) {
            return Nn::LabelScorer::TransitionType::SENTENCE_END;
        }
        else {
            return Nn::LabelScorer::TransitionType::BLANK_TO_LABEL;
        }
    }
    else {
        if (nextIsBlank) {
            return Nn::LabelScorer::TransitionType::LABEL_TO_BLANK;
        }
        else if (collapseRepeatedLabels_ and prevLabel == nextLabel) {
            return Nn::LabelScorer::TransitionType::LABEL_LOOP;
        }
        else if (nextIsSentenceEnd) {
            return Nn::LabelScorer::TransitionType::SENTENCE_END;
        }
        else {
            return Nn::LabelScorer::TransitionType::LABEL_TO_LABEL;
        }
    }
}

template<typename Element>
void TreeTimesyncBeamSearch::beamSizePruning(std::vector<Element>& hypotheses, size_t maxBeamSize) const {
    if (hypotheses.size() <= maxBeamSize) {
        return;
    }

    // Sort the hypotheses by associated score value such that the first `maxBeamSize` elements are the best
    std::nth_element(hypotheses.begin(), hypotheses.begin() + maxBeamSize, hypotheses.end());
    hypotheses.resize(maxBeamSize);  // Get rid of excessive elements
}

template void TreeTimesyncBeamSearch::beamSizePruning<TreeTimesyncBeamSearch::WithinWordExtensionCandidate>(std::vector<TreeTimesyncBeamSearch::WithinWordExtensionCandidate>&, size_t) const;
template void TreeTimesyncBeamSearch::beamSizePruning<TreeTimesyncBeamSearch::WordEndExtensionCandidate>(std::vector<TreeTimesyncBeamSearch::WordEndExtensionCandidate>&, size_t) const;

template<typename Element>
void TreeTimesyncBeamSearch::scorePruning(std::vector<Element>& hyps, Score scoreThreshold) const {
    if (hyps.empty() or scoreThreshold == Core::Type<Score>::max) {
        return;
    }

    // Compute the pruning threshold
    auto bestScore        = std::min_element(hyps.begin(), hyps.end())->score;
    auto pruningThreshold = bestScore + scoreThreshold;

    // Remove elements with score > pruningThreshold
    hyps.erase(
            std::remove_if(
                    hyps.begin(),
                    hyps.end(),
                    [=](auto const& ext) { return ext.score > pruningThreshold; }),
            hyps.end());
}

template void TreeTimesyncBeamSearch::scorePruning<TreeTimesyncBeamSearch::WithinWordExtensionCandidate>(std::vector<TreeTimesyncBeamSearch::WithinWordExtensionCandidate>&, Score) const;
template void TreeTimesyncBeamSearch::scorePruning<TreeTimesyncBeamSearch::WordEndExtensionCandidate>(std::vector<TreeTimesyncBeamSearch::WordEndExtensionCandidate>&, Score) const;

void TreeTimesyncBeamSearch::recombination(std::vector<TreeTimesyncBeamSearch::LabelHypothesis>& hypotheses, bool createTraceSiblings) {
    // Represents a unique combination of StateId, ScoringContext and LmHistory
    struct RecombinationContext {
        StateId               state;
        Nn::ScoringContextRef scoringContext;
        Lm::History           lmHistory;

        RecombinationContext(LabelHypothesis const& hyp)
                : state(hyp.currentState), scoringContext(hyp.scoringContext), lmHistory(hyp.lmHistory) {}

        bool operator==(const RecombinationContext& other) const {
            return state == other.state && Nn::ScoringContextEq{}(scoringContext, other.scoringContext) && lmHistory == other.lmHistory;
        }
    };
    struct RecombinationContextHash {
        size_t operator()(const RecombinationContext& context) const {
            size_t h1 = context.state;
            size_t h2 = Nn::ScoringContextHash{}(context.scoringContext);
            size_t h3 = Lm::History::Hash{}(context.lmHistory);
            return Core::combineHashes(Core::combineHashes(h1, h2), h3);
        }
    };

    tempHypotheses_.clear();
    // Reserve capacity because future reallocations would break the raw pointer we are storing later
    tempHypotheses_.reserve(hypotheses.size());
    // Map each unique combination of StateId, ScoringContext and LmHistory in newHypotheses to its hypothesis
    std::unordered_map<RecombinationContext, LabelHypothesis*, RecombinationContextHash> seenCombinations;
    for (auto const& hyp : hypotheses) {
        // Use try_emplace to check if the combination already exists and create a new entry if not at the same time
        auto [it, inserted] = seenCombinations.try_emplace({hyp}, nullptr);

        if (inserted) {
            // First time seeing this combination so move it over to `newHypotheses`
            tempHypotheses_.push_back(std::move(hyp));
            it->second = &tempHypotheses_.back();
        }
        else {
            auto* existingHyp = it->second;
            if (hyp.score < existingHyp->score) {
                // New hyp is better
                if (createTraceSiblings) {
                    hyp.trace->sibling = existingHyp->trace;
                }
                // Replace in `newHypotheses`
                *existingHyp = std::move(hyp);  // Overwrite in-place
            }
            else if (createTraceSiblings) {
                // New hyp is worse -> add to existing one as sibling if we are at a word end
                hyp.trace->sibling          = existingHyp->trace->sibling;
                existingHyp->trace->sibling = hyp.trace;
            }
        }
    }

    hypotheses.swap(tempHypotheses_);
}

void TreeTimesyncBeamSearch::createSuccessorLookups() {
    stateSuccessorLookup_.resize(network_->structure.stateCount());
    exitLookup_.resize(network_->structure.stateCount());

    for (u32 state = 1; state < network_->structure.stateCount(); ++state) {
        std::vector<StateId>                   stateList;  // Collect the state successors of all nodes
        std::vector<PersistentStateTree::Exit> exitList;   // Collect the exits of all nodes
        for (HMMStateNetwork::SuccessorIterator it = network_->structure.successors(state); it; ++it) {
            if (not it.isLabel()) {
                stateList.push_back(*it);
            }
            else {
                exitList.push_back(network_->exits[it.label()]);
            }
        }
        stateSuccessorLookup_[state] = stateList;
        exitLookup_[state]           = exitList;
    }
}

void TreeTimesyncBeamSearch::finalizeHypotheses() {
    newBeam_.clear();
    for (auto const& hyp : beam_) {
        if (network_->finalStates.contains(hyp.currentState)) {
            newBeam_.push_back(hyp);
        }
    }

    if (newBeam_.empty()) {  // There was no valid final hypothesis in the beam
        warning("No active word-end hypothesis at segment end.");
        if (sentenceEndFallback_) {
            log() << "Use sentence-end fallback";
            // The trace of the unfinished word keeps an empty pronunciation, only the LM score is added
            for (auto const& hyp : beam_) {
                newBeam_.push_back(hyp);
                Lm::Score sentenceEndScore = languageModel_->sentenceEndScore(hyp.lmHistory);
                newBeam_.back().score += sentenceEndScore;
                newBeam_.back().trace->score.lm += sentenceEndScore;
            }
        }
        else {
            // Construct an empty hypothesis with a lattice containing only one empty pronunciation from start to end
            newBeam_.push_back(LabelHypothesis());
            newBeam_.front().trace->time          = beam_.front().trace->time;  // Retrieve the timeframe from any hyp in the old beam
            newBeam_.front().trace->pronunciation = nullptr;
            newBeam_.front().trace->predecessor   = Core::ref(new LatticeTrace(0, {0, 0}, {}));
        }
    }
    beam_.swap(newBeam_);
}

void TreeTimesyncBeamSearch::maximumStableDelayPruning() {
    if (currentSearchStep_ + 1 <= maximumStableDelay_) {
        return;
    }

    auto cutoff = currentSearchStep_ + 1 - maximumStableDelay_;

    // Find trace of current best hypothesis that has a recent word-end within the limit
    Score                   bestScore = Core::Type<Score>::max;
    Core::Ref<LatticeTrace> root;

    for (auto const& hyp : beam_) {
        if (hyp.score < bestScore and hyp.trace->time >= cutoff) {
            bestScore = hyp.score;
            root      = hyp.trace;
        }
    }

    // No Hypothesis with a recent word-end was found so just take the overall best as fallback
    if (not root) {
        root = getBestHypothesis().trace;
        warning() << "Most recent word in best hypothesis is before cutoff point for maximum-stable-delay-pruning so the limit will be surpassed";
    }

    // Determine the right predecessor of best trace for pruning. `root->time` should be after the cutoff and `root->predecessor->time` before the cutoff
    Core::Ref<LatticeTrace> preRoot = root->predecessor;

    while (preRoot and preRoot->time >= cutoff) {
        root    = preRoot;
        preRoot = preRoot->predecessor;
    }

    // Perform pruning on root
    tempHypotheses_.clear();
    for (auto const& hyp : beam_) {
        auto curr = hyp.trace;
        while (curr and curr != root and curr->time > root->time) {
            curr = curr->predecessor;
        }
        if (curr == root) {
            tempHypotheses_.push_back(hyp);
        }
    }
    beam_.swap(tempHypotheses_);
}

}  // namespace Search<|MERGE_RESOLUTION|>--- conflicted
+++ resolved
@@ -415,14 +415,6 @@
             }
             auto transitionType = inferTransitionType(hyp.currentToken, tokenIdx);
             withinWordExtensions_.push_back(
-<<<<<<< HEAD
-                    {tokenIdx,
-                     successorState,
-                     0,
-                     hyp.score,
-                     transitionType,
-                     hypIndex});
-=======
                     {.nextToken      = tokenIdx,
                      .nextState      = successorState,
                      .timeframe      = 0,
@@ -432,7 +424,6 @@
             requests_.push_back({.context        = beam_[hypIndex].scoringContext,
                                  .nextToken      = tokenIdx,
                                  .transitionType = transitionType});
->>>>>>> 82dc5130
         }
     }
 

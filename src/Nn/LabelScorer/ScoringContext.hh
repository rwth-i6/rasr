--- conflicted
+++ resolved
@@ -21,13 +21,9 @@
 #include <Core/Types.hh>
 #include <Math/FastVector.hh>
 #include <Mm/Types.hh>
-<<<<<<< HEAD
-#include <Search/Types.hh>
-=======
 #ifdef MODULE_ONNX
 #include <Onnx/Value.hh>
 #endif
->>>>>>> 9b70f458
 #include <Speech/Types.hh>
 #ifdef MODULE_ONNX
 #include <Onnx/Value.hh>
@@ -122,7 +118,6 @@
 #ifdef MODULE_ONNX
 
 /*
-<<<<<<< HEAD
  * Hidden state containing a dictionary of named ONNX values
  */
 struct HiddenState : public Core::ReferenceCounted {
@@ -132,17 +127,6 @@
             : stateValueMap() {}
 
     HiddenState(std::vector<std::string>&& names, std::vector<Onnx::Value>&& values) {
-=======
- * Hidden state represented by a dictionary of named ONNX values
- */
-struct OnnxHiddenState : public Core::ReferenceCounted {
-    std::unordered_map<std::string, Onnx::Value> stateValueMap;
-
-    OnnxHiddenState()
-            : stateValueMap() {}
-
-    OnnxHiddenState(std::vector<std::string>&& names, std::vector<Onnx::Value>&& values) {
->>>>>>> 9b70f458
         verify(names.size() == values.size());
         stateValueMap.reserve(names.size());
         for (size_t i = 0ul; i < names.size(); ++i) {
@@ -151,7 +135,6 @@
     }
 };
 
-<<<<<<< HEAD
 typedef Core::Ref<HiddenState> HiddenStateRef;
 
 /*
@@ -166,30 +149,12 @@
             : labelSeq(), hiddenState() {}
 
     HiddenStateScoringContext(std::vector<LabelIndex> const& labelSeq, HiddenStateRef state)
-=======
-typedef Core::Ref<OnnxHiddenState> OnnxHiddenStateRef;
-
-/*
- * Scoring context consisting of a hidden state.
- * Assumes that two hidden states are equal if and only if they were created
- * from the same label history.
- */
-struct OnnxHiddenStateScoringContext : public ScoringContext {
-    std::vector<LabelIndex> labelSeq;  // Used for hashing
-    OnnxHiddenStateRef      hiddenState;
-
-    OnnxHiddenStateScoringContext()
-            : labelSeq(), hiddenState() {}
-
-    OnnxHiddenStateScoringContext(std::vector<LabelIndex> const& labelSeq, OnnxHiddenStateRef state)
->>>>>>> 9b70f458
             : labelSeq(labelSeq), hiddenState(state) {}
 
     bool   isEqual(ScoringContextRef const& other) const;
     size_t hash() const;
 };
 
-<<<<<<< HEAD
 typedef Core::Ref<const HiddenStateScoringContext> HiddenStateScoringContextRef;
 
 #endif  // MODULE_ONNX
@@ -256,12 +221,51 @@
 
 #endif
 
-=======
+#ifdef MODULE_ONNX
+
+/*
+ * Hidden state represented by a dictionary of named ONNX values
+ */
+struct OnnxHiddenState : public Core::ReferenceCounted {
+    std::unordered_map<std::string, Onnx::Value> stateValueMap;
+
+    OnnxHiddenState()
+            : stateValueMap() {}
+
+    OnnxHiddenState(std::vector<std::string>&& names, std::vector<Onnx::Value>&& values) {
+        verify(names.size() == values.size());
+        stateValueMap.reserve(names.size());
+        for (size_t i = 0ul; i < names.size(); ++i) {
+            stateValueMap.emplace(std::move(names[i]), std::move(values[i]));
+        }
+    }
+};
+
+typedef Core::Ref<OnnxHiddenState> OnnxHiddenStateRef;
+
+/*
+ * Scoring context consisting of a hidden state.
+ * Assumes that two hidden states are equal if and only if they were created
+ * from the same label history.
+ */
+struct OnnxHiddenStateScoringContext : public ScoringContext {
+    std::vector<LabelIndex> labelSeq;  // Used for hashing
+    OnnxHiddenStateRef      hiddenState;
+
+    OnnxHiddenStateScoringContext()
+            : labelSeq(), hiddenState() {}
+
+    OnnxHiddenStateScoringContext(std::vector<LabelIndex> const& labelSeq, OnnxHiddenStateRef state)
+            : labelSeq(labelSeq), hiddenState(state) {}
+
+    bool   isEqual(ScoringContextRef const& other) const;
+    size_t hash() const;
+};
+
 typedef Core::Ref<const OnnxHiddenStateScoringContext> OnnxHiddenStateScoringContextRef;
 
 #endif  // MODULE_ONNX
 
->>>>>>> 9b70f458
 }  // namespace Nn
 
 #endif  // SCORING_CONTEXT_HH
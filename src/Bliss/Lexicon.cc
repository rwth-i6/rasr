--- conflicted
+++ resolved
@@ -139,32 +139,9 @@
 }
 
 void Lexicon::load(const std::string& filename) {
-<<<<<<< HEAD
     Core::StopWatch stopwatch;
     stopwatch.start();
-
-    Core::MD5 md5;
-    if (md5.updateFromFile(filename)) {
-        dependency_.setValue(md5);
-    }
-    else {
-        warning("could not derive md5 sum from file '%s'", filename.c_str());
-    }
-
-    stopwatch.stop();
-    log("md5 dependency computed in %.2f seconds", stopwatch.elapsedSeconds());
-
-    std::string absFilename = Core::realPath(filename);
-    log("reading lexicon from file \"%s\" (%s) ...", filename.c_str(), absFilename.c_str());
-    stopwatch.reset();
-    stopwatch.start();
-    LexiconParser parser(config, this);
-    if (parser.parseFile(filename.c_str()) != 0) {
-        error("Error while reading lexicon file.");
-    }
-    stopwatch.stop();
-    log("parsed XML lexicon in %.2f seconds", stopwatch.elapsedSeconds());
-=======
+  
     Core::MD5   md5;
     std::string strippedFilename = Core::FormatSet::stripQualifier(filename);
     if (md5.updateFromFile(strippedFilename)) {
@@ -174,11 +151,20 @@
         warning("Could not derive md5 sum from file '%s'", strippedFilename.c_str());
     }
 
-    log("Reading lexicon from file") << " \"" << strippedFilename << "\" ...";
+    stopwatch.stop();
+    log("md5 dependency computed in %.2f seconds", stopwatch.elapsedSeconds());
+
+    std::string absFilename = Core::realPath(strippedFilename);
+    log("reading lexicon from file \"%s\" (%s) ...", strippedFilename.c_str(), absFilename.c_str());
+    stopwatch.reset();
+    stopwatch.start();
+
     if (!formats().read(filename, *this)) {
         error("Error while reading lexicon file.");
     }
->>>>>>> 0e159e5e
+
+    stopwatch.stop();
+    log("parsed XML lexicon in %.2f seconds", stopwatch.elapsedSeconds());
     log("dependency value: ") << dependency_.value();
 }
 

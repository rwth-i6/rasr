/** Copyright 2020 RWTH Aachen University. All rights reserved.
 *
 *  Licensed under the RWTH ASR License (the "License");
 *  you may not use this file except in compliance with the License.
 *  You may obtain a copy of the License at
 *
 *      http://www.hltpr.rwth-aachen.de/rwth-asr/rwth-asr-license.html
 *
 *  Unless required by applicable law or agreed to in writing, software
 *  distributed under the License is distributed on an "AS IS" BASIS,
 *  WITHOUT WARRANTIES OR CONDITIONS OF ANY KIND, either express or implied.
 *  See the License for the specific language governing permissions and
 *  limitations under the License.
 */
#define FAST_MODEL

#include <Bliss/Fsa.hh>
#include <Bliss/Orthography.hh>
#include <Fsa/Basic.hh>
#include <Fsa/Best.hh>
#include <Fsa/Cache.hh>
#include <Fsa/Compose.hh>
#include <Fsa/Determinize.hh>
#include <Fsa/Output.hh>
#include <Fsa/Project.hh>
#include <Fsa/Rational.hh>
#include <Fsa/RemoveEpsilons.hh>
#include <Fsa/Sort.hh>
#include <Fsa/Storage.hh>

#include "Alignment.hh"
#include "AllophoneStateGraphBuilder.hh"
#include "ModelCombination.hh"

using namespace Speech;

const Core::ParameterInt paramMinDuration("label-min-duration", "minimum occurance of speech label", 1);

AllophoneStateGraphBuilder::AllophoneStateGraphBuilder(const Core::Configuration&         c,
                                                       Core::Ref<const Bliss::Lexicon>    lexicon,
                                                       Core::Ref<const Am::AcousticModel> acousticModel,
                                                       bool                               flatModelAcceptor)
        : Precursor(c),
          lexicon_(lexicon),
          orthographicParser_(0),
          acousticModel_(acousticModel),
          modelChannel_(config, "model-automaton"),
          flatModelAcceptor_(flatModelAcceptor),
          minDuration_(paramMinDuration(c)) {}

AllophoneStateGraphBuilder::~AllophoneStateGraphBuilder() {
    delete orthographicParser_;
}

void AllophoneStateGraphBuilder::addSilenceOrNoise(const Bliss::Pronunciation* pron) {
    silencesAndNoises_.push_back(pron);
}

void AllophoneStateGraphBuilder::addSilenceOrNoise(const Bliss::Lemma* lemma) {
    Bliss::Lemma::PronunciationIterator p, p_end;
    for (Core::tie(p, p_end) = lemma->pronunciations(); p != p_end; ++p) {
        addSilenceOrNoise(p->pronunciation());
    }
}

void AllophoneStateGraphBuilder::setSilencesAndNoises(const std::vector<std::string>& silencesAndNoises) {
    verify(silencesAndNoises_.empty());
    std::vector<std::string>::const_iterator noiseIt = silencesAndNoises.begin();
    for (; noiseIt != silencesAndNoises.end(); ++noiseIt) {
        std::string noise(*noiseIt);
        Core::normalizeWhitespace(noise);
        const Bliss::Lemma* lemma = lexicon_->lemma(noise);
        if (lemma) {
            if (lemma->nPronunciations() != 0) {
                addSilenceOrNoise(lemma);
            }
            else {
                warning("did not find a pronunciation");
            }
        }
        else {
            warning("did not find lemma");
        }
    }
}

Bliss::OrthographicParser& AllophoneStateGraphBuilder::orthographicParser() {
    if (!orthographicParser_)
        orthographicParser_ = new Bliss::OrthographicParser(select("orthographic-parser"), lexicon_);
    return *orthographicParser_;
}

Core::Ref<Fsa::StaticAutomaton> AllophoneStateGraphBuilder::lemmaPronunciationToLemmaTransducer() {
    if (!lemmaPronunciationToLemmaTransducer_) {
        auto lemmaPronunciationToLemmaTransducer = lexicon_->createLemmaPronunciationToLemmaTransducer();
        // sort transducer by output symbols to accelerate composition operations
        lemmaPronunciationToLemmaTransducer_ =
                Fsa::staticCompactCopy(Fsa::sort(lemmaPronunciationToLemmaTransducer, Fsa::SortTypeByOutput));

        Fsa::info(lemmaPronunciationToLemmaTransducer_, log("lemma-pronuncation-to-lemma transducer"));
    }
    return lemmaPronunciationToLemmaTransducer_;
}

Core::Ref<Fsa::StaticAutomaton> AllophoneStateGraphBuilder::phonemeToLemmaPronunciationTransducer() {
    if (!phonemeToLemmaPronunciationTransducer_) {
        auto phonemeToLemmaPronunciationTransducer = lexicon_->createPhonemeToLemmaPronunciationTransducer(false);
        // sort transducer by output symbols to accelerate composition operations
        phonemeToLemmaPronunciationTransducer_ =
                Fsa::staticCompactCopy(Fsa::sort(phonemeToLemmaPronunciationTransducer, Fsa::SortTypeByOutput));
        Fsa::info(phonemeToLemmaPronunciationTransducer_, log("phoneme-to-lemma-pronuncation transducer"));
    }
    return phonemeToLemmaPronunciationTransducer_;
}

Core::Ref<Fsa::StaticAutomaton> AllophoneStateGraphBuilder::allophoneStateToPhonemeTransducer() {
    if (!allophoneStateToPhonemeTransducer_) {
        Core::Ref<const Bliss::PhonemeAlphabet> phonemeAlphabet(
                dynamic_cast<const Bliss::PhonemeAlphabet*>(
                        phonemeToLemmaPronunciationTransducer()->getInputAlphabet().get()));

        Core::Ref<Am::TransducerBuilder> tb = acousticModel_->createTransducerBuilder();

        tb->setDisambiguators(phonemeAlphabet->nDisambiguators());
        tb->selectAllophonesFromLexicon();

        // for efficiency reasons, precompute flat allophoneStateToPhoneme transducer
        // without loop and skip transitions and apply transition model (i.e. loops
        // and skips) afterwards on the final transducer
        tb->selectFlatModel();

        tb->selectAllophoneStatesAsInput();
        auto allophoneStateToPhonemeTransducer = tb->createPhonemeLoopTransducer();
        allophoneStateToPhonemeTransducer_ =
                Fsa::staticCompactCopy(Fsa::sort(allophoneStateToPhonemeTransducer, Fsa::SortTypeByOutput));

        // To accelerate the application of context dependency, it would be nice, if allophoneStateToPhonemeTransducer
        // was deterministic wrt. its output symbols:
        // allophoneStateToPhonemeTransducer_ =
        //      Fsa::ConstAutomatonRef(Fsa::staticCompactCopy(Fsa::invert(Fsa::determinize(Fsa::invert(allophoneStateToPhonemeTransducer_)))));
        // Unfortunately, this is currently not possible due to ambiguities at word boundaries
    }
    return allophoneStateToPhonemeTransducer_;
}

Fsa::ConstAutomatonRef AllophoneStateGraphBuilder::singlePronunciationAllophoneStateToPhonemeTransducer() {
    if (!singlePronunciationAllophoneStateToPhonemeTransducer_) {
        Core::Ref<const Bliss::PhonemeAlphabet> phonemeAlphabet(
                dynamic_cast<const Bliss::PhonemeAlphabet*>(
                        phonemeToLemmaPronunciationTransducer()->getInputAlphabet().get()));

        Core::Ref<Am::TransducerBuilder> tb = acousticModel_->createTransducerBuilder();
        tb->selectAllophonesFromLexicon();
        tb->selectCoarticulatedSinglePronunciation();
        if (flatModelAcceptor_)
            tb->selectFlatModel();
        else
            tb->selectTransitionModel();
        tb->selectAllophoneStatesAsInput();
        singlePronunciationAllophoneStateToPhonemeTransducer_ =
                tb->createPhonemeLoopTransducer();
    }
    return singlePronunciationAllophoneStateToPhonemeTransducer_;
}

AllophoneStateGraphRef AllophoneStateGraphBuilder::build(const std::string& orth) {
    return finalizeTransducer(buildTransducer(orth));
}

AllophoneStateGraphRef AllophoneStateGraphBuilder::build(const std::string& orth, const std::string& leftContextOrth, const std::string& rightContextOrth) {
    return finalizeTransducer(buildTransducer(orth, leftContextOrth, rightContextOrth));
}

AllophoneStateGraphRef AllophoneStateGraphBuilder::build(const InputLevel& level) {
    if (level == lemma) {
        return build(Fsa::projectOutput(lemmaPronunciationToLemmaTransducer()));
    }
    else if (level == phone) {
        Core::Ref<Am::TransducerBuilder> tb = acousticModel_->createTransducerBuilder();
        if (flatModelAcceptor_)
            tb->selectFlatModel();
        else
            tb->selectTransitionModel();
        tb->selectAllophoneStatesAsInput();
        return finalizeTransducer(tb->createPhonemeLoopTransducer());
    }
    else {
        criticalError("unknown input level");
        return AllophoneStateGraphRef();
    }
}

Fsa::ConstAutomatonRef AllophoneStateGraphBuilder::buildTransducer(const std::string& orth) {
    return buildTransducer(orthographicParser().createLemmaAcceptor(orth));
}

Fsa::ConstAutomatonRef AllophoneStateGraphBuilder::buildTransducer(std::string const& orth, std::string const& leftContextOrth, std::string const& rightContextOrth) {
    Core::Vector<Fsa::ConstAutomatonRef> lemma_acceptors;
    if (not leftContextOrth.empty()) {
        lemma_acceptors.push_back(Fsa::allSuffixes(orthographicParser().createLemmaAcceptor(leftContextOrth)));
    }
    lemma_acceptors.push_back(orthographicParser().createLemmaAcceptor(orth));
    if (not rightContextOrth.empty()) {
        lemma_acceptors.push_back(Fsa::allPrefixes(orthographicParser().createLemmaAcceptor(rightContextOrth)));
    }

    if (lemma_acceptors.size() == 1) {
        return buildTransducer(lemma_acceptors[0]);
    }
    else {
        return buildTransducer(Fsa::determinize(Fsa::removeEpsilons(Fsa::concat(lemma_acceptors))));
    }
}

AllophoneStateGraphRef AllophoneStateGraphBuilder::build(Fsa::ConstAutomatonRef lemmaAcceptor) {
    return finalizeTransducer(buildTransducer(lemmaAcceptor));
}

Fsa::ConstAutomatonRef AllophoneStateGraphBuilder::buildFlatTransducer(
        Fsa::ConstAutomatonRef lemmaAcceptor) {
    if (modelChannel_.isOpen()) {
        Fsa::info(lemmaAcceptor, modelChannel_);
        Fsa::drawDot(lemmaAcceptor, "/tmp/lemma-acceptor.dot");
        Fsa::write(lemmaAcceptor, "bin:/tmp/lemma-acceptor.binfsa.gz");
    }

    require(lemmaAcceptor->type() == Fsa::TypeAcceptor);
    require(lemmaAcceptor->getInputAlphabet() == lexicon_->lemmaAlphabet());

    Fsa::AutomatonCounts counts;

    // remove silence and phrases by choosing the shortest path for a flat model acceptor
    // we trim in order to check for not empty but incomplete graphs without final states
    lemmaPronunciationToLemmaTransducer()->setSemiring(lemmaAcceptor->semiring());
    Fsa::ConstAutomatonRef lemmaPronunciationAcceptor =
            Fsa::projectOutput(
                    Fsa::trim(
                            Fsa::composeMatching(
                                    flatModelAcceptor_ ? Fsa::best(Fsa::extend(lemmaAcceptor, Fsa::Weight(1.0))) : Fsa::ConstAutomatonRef(lemmaAcceptor),
                                    Fsa::invert(lemmaPronunciationToLemmaTransducer()))));

    if (modelChannel_.isOpen()) {
        Fsa::info(lemmaPronunciationAcceptor, modelChannel_);
        Fsa::drawDot(lemmaPronunciationAcceptor, "/tmp/lemma-pronunciation.dot");
        Fsa::write(lemmaPronunciationAcceptor, "bin:/tmp/lemma-pronunciation.binfsa.gz");
    }

    if (lemmaPronunciationAcceptor->initialStateId() == Fsa::InvalidStateId)
        criticalError("lemma-pronuncation graph is empty. Probably the current sentence contains a word that has no pronunciation.");

    phonemeToLemmaPronunciationTransducer()->setSemiring(lemmaAcceptor->semiring());
    Fsa::ConstAutomatonRef phon = Fsa::trim(
            Fsa::composeMatching(phonemeToLemmaPronunciationTransducer(), lemmaPronunciationAcceptor));
    if (modelChannel_.isOpen()) {
        Fsa::info(phon, modelChannel_);
        Fsa::drawDot(phon, "/tmp/phon.dot");
        Fsa::write(phon, "bin:/tmp/phon.binfsa.gz");
    }

    if (phon->initialStateId() == Fsa::InvalidStateId)
        criticalError("phoneme graph is empty.  Probably the current sentence contains a word that has no pronunciation.");

    // remove pronunciation variants
    if (flatModelAcceptor_)
        phon = Fsa::best(phon);

    allophoneStateToPhonemeTransducer()->setSemiring(lemmaAcceptor->semiring());
    Fsa::ConstAutomatonRef model = Fsa::trim(
            Fsa::composeMatching(allophoneStateToPhonemeTransducer(), phon));
    if (modelChannel_.isOpen()) {
        Fsa::info(model, modelChannel_);
        Fsa::drawDot(model, "/tmp/allophon.dot");
        Fsa::write(model, "bin:/tmp/allophon.binfsa.gz");
    }
    return model;
}

Fsa::ConstAutomatonRef AllophoneStateGraphBuilder::finishTransducer(Fsa::ConstAutomatonRef model) {
    if (modelChannel_.isOpen()) {
        Fsa::info(model, log());
        Fsa::drawDot(model, "/tmp/states.dot");
        Fsa::write(model, "bin:/tmp/states.binfsa.gz", Fsa::storeStates);
        auto modelNoEps = Fsa::removeEpsilons(Fsa::removeDisambiguationSymbols(Fsa::projectInput(model)));
        Fsa::drawDot(modelNoEps, "/tmp/states-no-eps.dot");
        Fsa::write(modelNoEps, "bin:/tmp/states-no-eps.binfsa.gz", Fsa::storeStates);
    }
    if (model->initialStateId() == Fsa::InvalidStateId)
        criticalError("allophone-state graph is empty.");
    return model;
}

Fsa::ConstAutomatonRef AllophoneStateGraphBuilder::addLoopTransition(Fsa::ConstAutomatonRef model) {
    if (!flatModelAcceptor_) {
        model                               = Fsa::cache(model);
        Core::Ref<Am::TransducerBuilder> tb = acousticModel_->createTransducerBuilder();
        tb->selectAllophoneStatesAsInput();
        tb->selectTransitionModel();
        tb->setDisambiguators(1);  // word end disambiguators
        model = tb->applyTransitionModel(model);
        if (modelChannel_.isOpen()) {
            Fsa::info(model, modelChannel_);
            Fsa::drawDot(model, "/tmp/allophon-transiton.dot");
            Fsa::write(model, "bin:/tmp/allophon-transiton.binfsa.gz");
        }
    }
    return model;
}

AllophoneStateGraphRef AllophoneStateGraphBuilder::finalizeTransducer(Fsa::ConstAutomatonRef allophoneStateToLemmaPronuncationTransducer) {
    AllophoneStateGraphRef modelAcceptor = Fsa::removeEpsilons(
            Fsa::removeDisambiguationSymbols(
                    Fsa::projectInput(allophoneStateToLemmaPronuncationTransducer)));

    if (modelChannel_.isOpen()) {
        Fsa::info(modelAcceptor, modelChannel_);
        Fsa::drawDot(modelAcceptor, "/tmp/model.dot");
        Fsa::write(modelAcceptor, "bin:/tmp/model.binfsa.gz", Fsa::storeStates);
    }
    return modelAcceptor;
}

AllophoneStateGraphRef AllophoneStateGraphBuilder::build(const Bliss::Coarticulated<Bliss::Pronunciation>& pronunciation) {
    Core::Ref<Am::TransducerBuilder> tb = acousticModel_->createTransducerBuilder();
    if (flatModelAcceptor_)
        tb->selectFlatModel();
    else
        tb->selectTransitionModel();
    tb->selectAllophoneStatesAsInput();
    tb->setSilencesAndNoises(silencesAndNoises_.empty() ? 0 : &silencesAndNoises_);
    return finalizeTransducer(tb->createPronunciationTransducer(pronunciation));
}

AllophoneStateGraphRef AllophoneStateGraphBuilder::build(const Alignment& alignment) {
    return build(alignment, singlePronunciationAllophoneStateToPhonemeTransducer());
}

AllophoneStateGraphRef AllophoneStateGraphBuilder::build(const Alignment& alignment, const Bliss::Coarticulated<Bliss::Pronunciation>& pronunciation) {
    return build(alignment, build(pronunciation));
}

AllophoneStateGraphRef AllophoneStateGraphBuilder::build(const Alignment& alignment, AllophoneStateGraphRef allophoneStateGraph) {
    Fsa::ConstAutomatonRef model =
            Fsa::trim(Fsa::composeMatching(createAlignmentGraph(alignment),
                                           allophoneStateGraph));
    if (model->initialStateId() == Fsa::InvalidStateId)
        warning("Allophone state graph generated from alignment has no final state.");
    return finalizeTransducer(model);
}

Fsa::ConstAutomatonRef AllophoneStateGraphBuilder::createAlignmentGraph(const Alignment& alignment) {
    Core::Ref<Fsa::StaticAutomaton> f(new Fsa::StaticAutomaton());
    f->setSemiring(Fsa::TropicalSemiring);
    f->setInputAlphabet(acousticModel_->allophoneStateAlphabet());
    f->setType(Fsa::TypeAcceptor);
    f->addProperties(Fsa::PropertyStorage | Fsa::PropertySortedByInput |
                     Fsa::PropertySortedByOutput | Fsa::PropertyAcyclic);

    Fsa::State*  sp  = 0;
    Fsa::StateId sid = f->newState(Fsa::StateTagNone, f->semiring()->one())->id();
    f->setInitialStateId(sid);
    for (Alignment::const_iterator al = alignment.begin(); al != alignment.end(); ++al) {
        sp  = f->fastState(sid);
        sid = f->newState(Fsa::StateTagNone, f->semiring()->one())->id();
        sp->newArc(sid, f->semiring()->one(), al->emission);
    }
    f->fastState(sid)->addTags(Fsa::StateTagFinal);
    f->normalize();
    return f;
}

// -------- HMM Topology --------
Fsa::ConstAutomatonRef HMMTopologyGraphBuilder::buildTransducer(Fsa::ConstAutomatonRef lemmaAcceptor) {
    Fsa::ConstAutomatonRef model = buildFlatTransducer(lemmaAcceptor);
    model                        = addLoopTransition(model);
    if (minDuration_ > 1)
        model = applyMinimumDuration(model);
    return finishTransducer(model);
}

Fsa::ConstAutomatonRef HMMTopologyGraphBuilder::applyMinimumDuration(Fsa::ConstAutomatonRef model) {
    Fsa::LabelId                    silenceId  = acousticModel_->silenceAllophoneStateIndex();
    Core::Ref<Fsa::StaticAutomaton> automaton  = Fsa::staticCopy(model);
    Fsa::ConstAlphabetRef           inAlphabet = automaton->getInputAlphabet();

    std::deque<Fsa::StateId>         stateQueue;
    std::unordered_set<Fsa::StateId> doneStates;
    stateQueue.push_back(automaton->initialStateId());
    Fsa::StateId staticMaxId = automaton->maxStateId();

    while (!stateQueue.empty()) {
        Fsa::StateId s = stateQueue.front();
        stateQueue.pop_front();
        if (doneStates.count(s) > 0)
            continue;
        // newly inserted states should not be traversed
        verify(s <= staticMaxId);

        Fsa::State* state = automaton->fastState(s);
        u32         nArcs = state->nArcs();
        for (u32 idx = 0; idx < nArcs; ++idx) {
            Fsa::Arc*    a      = const_cast<Fsa::Arc*>(state->getArc(idx));
            Fsa::StateId target = a->target_;
            Fsa::LabelId input  = a->input_;
            stateQueue.push_back(target);
            if (target == s || input == silenceId || inAlphabet->isDisambiguator(input) ||
                Score(a->weight_) >= Core::Type<Score>::max)
                continue;
            // repeat forward with zero weight
            for (u32 repeat = 1; repeat < minDuration_; ++repeat) {
                Fsa::State* ns = automaton->newState();
                ns->newArc(target, Fsa::Weight(0), input, Fsa::Epsilon);
                target = automaton->maxStateId();
            }
            a->target_ = target;
        }
        doneStates.insert(s);
    }

    return automaton;
}

// -------- CTC Topology --------
CTCTopologyGraphBuilder::CTCTopologyGraphBuilder(const Core::Configuration&         config,
                                                 Core::Ref<const Bliss::Lexicon>    lexicon,
                                                 Core::Ref<const Am::AcousticModel> acousticModel,
                                                 bool                               flatModelAcceptor)
        : Precursor(config, lexicon, acousticModel, flatModelAcceptor),
          transitionChecked_(false),
          finalStateId_(Core::Type<Fsa::StateId>::max) {
    // Note: not emission index yet
    blankId_ = acousticModel_->blankAllophoneStateIndex();
    verify(blankId_ != Fsa::InvalidLabelId);
    log() << "blank allophone id " << blankId_;
    // silence is allowed but not necessarily used
    silenceId_ = acousticModel_->silenceAllophoneStateIndex();
}

void CTCTopologyGraphBuilder::checkTransitionModel() {
    if (transitionChecked_)
        return;

    // label loop, no skip, no weights: realized via transition model
    bool correct = true;
    for (u32 idx = 0, total = acousticModel_->nStateTransitions(); idx < total; ++idx) {
        const Am::StateTransitionModel& st      = *(acousticModel_->stateTransition(idx));
        bool                            correct = st[Am::StateTransitionModel::forward] == 0 &&
                       st[Am::StateTransitionModel::skip] >= Core::Type<Score>::max &&
                       st[Am::StateTransitionModel::exit] == 0;
        if (idx == Am::TransitionModel::entryM1 || idx == Am::TransitionModel::entryM2)
            correct = correct && st[Am::StateTransitionModel::loop] >= Core::Type<Score>::max;
        else
            correct = correct && st[Am::StateTransitionModel::loop] == 0;
        if (!correct)
            criticalError("wrong transitions ! please set forward:0, skip:inf, exit:0 and loop:inf(entry)/0(*)");
    }
    verify(correct);
    transitionChecked_ = true;
}

Fsa::ConstAutomatonRef CTCTopologyGraphBuilder::addLoopTransition(Fsa::ConstAutomatonRef model) {
    checkTransitionModel();
    return Precursor::addLoopTransition(model);
}

Fsa::ConstAutomatonRef CTCTopologyGraphBuilder::buildTransducer(Fsa::ConstAutomatonRef lemmaAcceptor) {
<<<<<<< HEAD
    Fsa::ConstAutomatonRef model              = buildFlatTransducer(lemmaAcceptor);
    model                                     = addLoopTransition(model);
=======
    Fsa::ConstAutomatonRef model = buildFlatTransducer(lemmaAcceptor);
    model = addLoopTransition(model);
    // remove epsilon so that repeated identical label detection could work
    model = Fsa::removeEpsilons(Fsa::removeDisambiguationSymbols(model));
>>>>>>> 2f2fef1d
    Core::Ref<Fsa::StaticAutomaton> automaton = Fsa::staticCopy(model);

    finalStateId_ = Core::Type<Fsa::StateId>::max;
    std::deque<Fsa::StateId>         stateQueue;
    std::unordered_set<Fsa::StateId> doneStates;
    stateQueue.push_back(automaton->initialStateId());
    Fsa::StateId staticMaxId = automaton->maxStateId();

    while (!stateQueue.empty()) {
        Fsa::StateId s = stateQueue.front();
        stateQueue.pop_front();
        if (doneStates.count(s) > 0)
            continue;
        // newly inserted states should not be traversed
        verify(s <= staticMaxId);
        addBlank(automaton, s, stateQueue);
        doneStates.insert(s);
    }

    return finishTransducer(automaton);
}

void CTCTopologyGraphBuilder::addBlank(Core::Ref<Fsa::StaticAutomaton>& automaton,
                                       Fsa::StateId                     s,
                                       std::deque<Fsa::StateId>&        stateQueue) {
    Fsa::ConstAlphabetRef inAlphabet = automaton->getInputAlphabet();
<<<<<<< HEAD
    Fsa::Weight           zeroWeight(0);
    Fsa::State*           state = automaton->fastState(s);
    u32                   nArcs = state->nArcs();
=======
    Fsa::Weight zeroWeight(0);
    Fsa::State* state = automaton->fastState(s);
    u32 nArcs = state->nArcs();
    // find non-blank loop label for later consecutive identical label handling
    Fsa::LabelId loopLabel = Fsa::InvalidLabelId;
    for (u32 idx = 0; idx < nArcs; ++idx) {
        const Fsa::Arc* arc = state->getArc(idx);
        if (arc->target_ == s && arc->input_ != blankId_) {
            require(loopLabel == Fsa::InvalidLabelId);  // we expect only one loop label
            loopLabel = arc->input_;
        }
    }
>>>>>>> 2f2fef1d
    for (u32 idx = 0; idx < nArcs; ++idx) {
        const Fsa::Arc* a      = state->getArc(idx);
        Fsa::StateId    target = a->target_;
        Fsa::LabelId    input  = a->input_;
        stateQueue.push_back(target);
        // skip loop and useless arcs for blank
        if (target == s || input == blankId_ || inAlphabet->isDisambiguator(input) ||
            Score(a->weight_) >= Core::Type<Score>::max)
            continue;
        // add blank
        Fsa::State*  blankState   = automaton->newState();
        Fsa::StateId blankStateId = automaton->maxStateId();
        blankState->newArc(blankStateId, zeroWeight, blankId_, Fsa::Epsilon);
        blankState->newArc(target, a->weight_, input, a->output_);
<<<<<<< HEAD
        state->newArc(blankStateId, zeroWeight, blankId_, Fsa::Epsilon);  // invalidate a
=======
        // handle consecutive identical label: if label loop and forward represent the same label,
        // we should overwrite the original arc target to make the blank unskippable
        if (loopLabel != Fsa::InvalidLabelId &&
            acousticModel_->emissionIndex(input) == acousticModel_->emissionIndex(loopLabel)) {
            Fsa::Arc* arc = const_cast<Fsa::Arc*>(a);
            arc->target_ = blankStateId;
            arc->input_ = blankId_;
            arc->weight_ = zeroWeight;
        } else {
            state->newArc(blankStateId, zeroWeight, blankId_, Fsa::Epsilon);  // optional blank
        }
>>>>>>> 2f2fef1d

        // apply minimum duration here to avoid traversing the automaton again
        if (minDuration_ > 1 && input != silenceId_) {
            // repeat forward with zero weight
            for (u32 repeat = 1; repeat < minDuration_; ++repeat) {
                Fsa::State* ns = automaton->newState();
                ns->newArc(target, zeroWeight, input, Fsa::Epsilon);
                target = automaton->maxStateId();
            }
<<<<<<< HEAD
            Fsa::Arc* aa                  = const_cast<Fsa::Arc*>(state->getArc(idx));
            aa->target_                   = target;
=======
            Fsa::Arc* arc = const_cast<Fsa::Arc*>(a);
            arc->target_ = target;
>>>>>>> 2f2fef1d
            blankState->rbegin()->target_ = target;
        }
    }

    // tailing blanks: loop on a single additional final state
    if (state->isFinal()) {
        if (finalStateId_ == Core::Type<Fsa::StateId>::max) {
            Fsa::State* finalState = automaton->newState();
            finalStateId_          = automaton->maxStateId();
            verify(finalStateId_ != Core::Type<Fsa::StateId>::max);
            finalState->newArc(finalStateId_, zeroWeight, blankId_, Fsa::Epsilon);
            automaton->setStateFinal(finalState);
        }
        state->newArc(finalStateId_, zeroWeight, blankId_, Fsa::Epsilon);
    }
}

// -------- RNA Topology --------
void RNATopologyGraphBuilder::addBlank(Core::Ref<Fsa::StaticAutomaton>& automaton,
                                       Fsa::StateId                     s,
                                       std::deque<Fsa::StateId>&        stateQueue) {
    Fsa::State* state = automaton->fastState(s);
    u32         nArcs = state->nArcs();
    for (u32 idx = 0; idx < nArcs; ++idx) {
        const Fsa::Arc* a      = state->getArc(idx);
        Fsa::StateId    target = a->target_;
        stateQueue.push_back(target);
        verify(target != s);  // no loop
    }
    state->newArc(s, Fsa::Weight(0), blankId_, Fsa::Epsilon);
}<|MERGE_RESOLUTION|>--- conflicted
+++ resolved
@@ -463,15 +463,10 @@
 }
 
 Fsa::ConstAutomatonRef CTCTopologyGraphBuilder::buildTransducer(Fsa::ConstAutomatonRef lemmaAcceptor) {
-<<<<<<< HEAD
-    Fsa::ConstAutomatonRef model              = buildFlatTransducer(lemmaAcceptor);
-    model                                     = addLoopTransition(model);
-=======
     Fsa::ConstAutomatonRef model = buildFlatTransducer(lemmaAcceptor);
-    model = addLoopTransition(model);
+    model                        = addLoopTransition(model);
     // remove epsilon so that repeated identical label detection could work
-    model = Fsa::removeEpsilons(Fsa::removeDisambiguationSymbols(model));
->>>>>>> 2f2fef1d
+    model                                     = Fsa::removeEpsilons(Fsa::removeDisambiguationSymbols(model));
     Core::Ref<Fsa::StaticAutomaton> automaton = Fsa::staticCopy(model);
 
     finalStateId_ = Core::Type<Fsa::StateId>::max;
@@ -498,14 +493,9 @@
                                        Fsa::StateId                     s,
                                        std::deque<Fsa::StateId>&        stateQueue) {
     Fsa::ConstAlphabetRef inAlphabet = automaton->getInputAlphabet();
-<<<<<<< HEAD
     Fsa::Weight           zeroWeight(0);
     Fsa::State*           state = automaton->fastState(s);
     u32                   nArcs = state->nArcs();
-=======
-    Fsa::Weight zeroWeight(0);
-    Fsa::State* state = automaton->fastState(s);
-    u32 nArcs = state->nArcs();
     // find non-blank loop label for later consecutive identical label handling
     Fsa::LabelId loopLabel = Fsa::InvalidLabelId;
     for (u32 idx = 0; idx < nArcs; ++idx) {
@@ -515,7 +505,6 @@
             loopLabel = arc->input_;
         }
     }
->>>>>>> 2f2fef1d
     for (u32 idx = 0; idx < nArcs; ++idx) {
         const Fsa::Arc* a      = state->getArc(idx);
         Fsa::StateId    target = a->target_;
@@ -530,21 +519,18 @@
         Fsa::StateId blankStateId = automaton->maxStateId();
         blankState->newArc(blankStateId, zeroWeight, blankId_, Fsa::Epsilon);
         blankState->newArc(target, a->weight_, input, a->output_);
-<<<<<<< HEAD
-        state->newArc(blankStateId, zeroWeight, blankId_, Fsa::Epsilon);  // invalidate a
-=======
         // handle consecutive identical label: if label loop and forward represent the same label,
         // we should overwrite the original arc target to make the blank unskippable
         if (loopLabel != Fsa::InvalidLabelId &&
             acousticModel_->emissionIndex(input) == acousticModel_->emissionIndex(loopLabel)) {
             Fsa::Arc* arc = const_cast<Fsa::Arc*>(a);
-            arc->target_ = blankStateId;
-            arc->input_ = blankId_;
-            arc->weight_ = zeroWeight;
-        } else {
+            arc->target_  = blankStateId;
+            arc->input_   = blankId_;
+            arc->weight_  = zeroWeight;
+        }
+        else {
             state->newArc(blankStateId, zeroWeight, blankId_, Fsa::Epsilon);  // optional blank
         }
->>>>>>> 2f2fef1d
 
         // apply minimum duration here to avoid traversing the automaton again
         if (minDuration_ > 1 && input != silenceId_) {
@@ -554,13 +540,8 @@
                 ns->newArc(target, zeroWeight, input, Fsa::Epsilon);
                 target = automaton->maxStateId();
             }
-<<<<<<< HEAD
-            Fsa::Arc* aa                  = const_cast<Fsa::Arc*>(state->getArc(idx));
-            aa->target_                   = target;
-=======
-            Fsa::Arc* arc = const_cast<Fsa::Arc*>(a);
-            arc->target_ = target;
->>>>>>> 2f2fef1d
+            Fsa::Arc* arc                 = const_cast<Fsa::Arc*>(a);
+            arc->target_                  = target;
             blankState->rbegin()->target_ = target;
         }
     }

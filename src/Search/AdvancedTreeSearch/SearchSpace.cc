--- conflicted
+++ resolved
@@ -132,27 +132,6 @@
         "",
         true);
 
-<<<<<<< HEAD
-const Core::Choice choiceTreeBuilderType(
-        "classic-hmm", static_cast<int>(TreeBuilderType::classicHmm),
-        "minimized-hmm", static_cast<int>(TreeBuilderType::minimizedHmm),
-        "ctc", static_cast<int>(TreeBuilderType::ctc),
-        "rna", static_cast<int>(TreeBuilderType::rna),
-        Core::Choice::endMark());
-
-const Core::ParameterChoice paramTreeBuilderType(
-        "tree-builder-type",
-        &choiceTreeBuilderType,
-        "which tree builder to use",
-        static_cast<int>(TreeBuilderType::previousBehavior));
-
-const Core::ParameterBool paramLabelLoop(
-        "allow-label-loop",
-        "allow label loops in the search tree",
-        true);
-
-=======
->>>>>>> 2f2fef1d
 const Core::ParameterBool paramConditionPredecessorWord(
         "condition-on-predecessor-word",
         "",
@@ -396,27 +375,10 @@
         : Precursor(config),
           hmmLength(acousticModel->hmmTopologySet()->getDefault().nPhoneStates() * acousticModel->hmmTopologySet()->getDefault().nSubStates()),
           minimized(paramBuildMinimizedTreeFromScratch(config)),
-<<<<<<< HEAD
-          network(config, acousticModel, lexicon, std::bind(&Module_::createTreeBuilder, &Search::Module::instance(), std::placeholders::_1, std::placeholders::_2, std::placeholders::_3, std::placeholders::_4, std::placeholders::_5, std::placeholders::_6, std::placeholders::_7)),
-=======
           network(config, acousticModel, lexicon, std::bind(&Module_::createTreeBuilder, &Search::Module::instance(), std::placeholders::_1, std::placeholders::_2, std::placeholders::_3, std::placeholders::_4, std::placeholders::_5)),
->>>>>>> 2f2fef1d
           prefixFilter(nullptr),
           acousticModel_(acousticModel),
-<<<<<<< HEAD
-          lexicon_(lexicon) {
-    if (treeBuilderType_ == TreeBuilderType::previousBehavior) {
-        treeBuilderType_ = minimized ? TreeBuilderType::minimizedHmm : TreeBuilderType::classicHmm;
-    }
-    bool defaultUsed;
-    labelLoop_ = paramLabelLoop(config, true, &defaultUsed);
-    if (treeBuilderType_ == TreeBuilderType::rna) {
-        labelLoop_ = defaultUsed ? false : labelLoop_;    // If allow-label-loop is not set in config, set it to false for RNA topology
-    }
-}
-=======
           lexicon_(lexicon) {}
->>>>>>> 2f2fef1d
 
 StaticSearchAutomaton::~StaticSearchAutomaton() {
     if (prefixFilter) {
@@ -430,13 +392,8 @@
     if (!network.read(transformation)) {
         log() << "persistent network image could not be loaded, building it";
 
-<<<<<<< HEAD
-        std::unique_ptr<AbstractTreeBuilder> builder = Search::Module::instance().createTreeBuilder(treeBuilderType_, config, *lexicon_, *acousticModel_, network, labelLoop_);
-        if (not builder) {
-=======
         std::unique_ptr<AbstractTreeBuilder> builder = Search::Module::instance().createTreeBuilder(config, *lexicon_, *acousticModel_, network);
         if (not builder or not minimized) {
->>>>>>> 2f2fef1d
             network.build();
             network.cleanup();
             network.cleanup();  // Additional cleanup, to make sure that the exits are ordered correctly

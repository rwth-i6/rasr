/** Copyright 2020 RWTH Aachen University. All rights reserved.
 *
 *  Licensed under the RWTH ASR License (the "License");
 *  you may not use this file except in compliance with the License.
 *  You may obtain a copy of the License at
 *
 *      http://www.hltpr.rwth-aachen.de/rwth-asr/rwth-asr-license.html
 *
 *  Unless required by applicable law or agreed to in writing, software
 *  distributed under the License is distributed on an "AS IS" BASIS,
 *  WITHOUT WARRANTIES OR CONDITIONS OF ANY KIND, either express or implied.
 *  See the License for the specific language governing permissions and
 *  limitations under the License.
 */
#ifndef _NN_MODULE_HH
#define _NN_MODULE_HH

#include <Core/Configuration.hh>
#include <Core/Factory.hh>
#include <Core/Parameter.hh>
#include <Core/ReferenceCounting.hh>
#include <Core/Singleton.hh>
#include <Flow/Module.hh>

<<<<<<< HEAD
#include "LabelScorer/EncoderFactory.hh"

#include "LabelScorer/LabelScorer.hh"
=======
#include "LabelScorer/LabelScorerFactory.hh"
>>>>>>> 1a0327a9

namespace Core {
class FormatSet;
}

namespace Nn {

class Module_ {
<<<<<<< HEAD
=======
private:
    Core::FormatSet* formats_;

    LabelScorerFactory labelScorerFactory_;

>>>>>>> 1a0327a9
public:
    Module_();
    ~Module_();
    enum { FeatureScorerTypeOffset = 0x300 };
    enum FeatureScorerType {
        nnOnDemanHybrid        = FeatureScorerTypeOffset,
        nnFullHybrid           = FeatureScorerTypeOffset + 1,
        nnPrecomputedHybrid    = FeatureScorerTypeOffset + 2,
        nnBatchFeatureScorer   = FeatureScorerTypeOffset + 3,
        nnCached               = FeatureScorerTypeOffset + 4,
        nnTrainerFeatureScorer = FeatureScorerTypeOffset + 5,
        pythonFeatureScorer    = FeatureScorerTypeOffset + 6,
    };

    /** Set of file format class.
     */
    Core::FormatSet& formats();

<<<<<<< HEAD
    EncoderFactory& encoderFactory();

    Core::Ref<LabelScorer> createLabelScorer(const Core::Configuration& config) const;

private:
    Core::FormatSet* formats_;
    EncoderFactory   encoderFactory_;
=======
    /*
     * Access instance of LabelScorerFactory for registering and creating LabelScorers.
     */
    LabelScorerFactory& labelScorerFactory();
>>>>>>> 1a0327a9
};

typedef Core::SingletonHolder<Module_> Module;

}  // namespace Nn

#endif  // _NN_MODULE_HH<|MERGE_RESOLUTION|>--- conflicted
+++ resolved
@@ -22,13 +22,10 @@
 #include <Core/Singleton.hh>
 #include <Flow/Module.hh>
 
-<<<<<<< HEAD
 #include "LabelScorer/EncoderFactory.hh"
+#include "LabelScorer/LabelScorer.hh"
+#include "LabelScorer/LabelScorerFactory.hh"
 
-#include "LabelScorer/LabelScorer.hh"
-=======
-#include "LabelScorer/LabelScorerFactory.hh"
->>>>>>> 1a0327a9
 
 namespace Core {
 class FormatSet;
@@ -37,14 +34,6 @@
 namespace Nn {
 
 class Module_ {
-<<<<<<< HEAD
-=======
-private:
-    Core::FormatSet* formats_;
-
-    LabelScorerFactory labelScorerFactory_;
-
->>>>>>> 1a0327a9
 public:
     Module_();
     ~Module_();
@@ -63,20 +52,22 @@
      */
     Core::FormatSet& formats();
 
-<<<<<<< HEAD
+    /*
+     * Access instance of EncoderFactory for registering and creating Encoders.
+     */
     EncoderFactory& encoderFactory();
 
-    Core::Ref<LabelScorer> createLabelScorer(const Core::Configuration& config) const;
-
-private:
-    Core::FormatSet* formats_;
-    EncoderFactory   encoderFactory_;
-=======
     /*
      * Access instance of LabelScorerFactory for registering and creating LabelScorers.
      */
     LabelScorerFactory& labelScorerFactory();
->>>>>>> 1a0327a9
+  
+    Core::Ref<LabelScorer> createLabelScorer(const Core::Configuration& config) const;
+
+private:
+    Core::FormatSet*   formats_;
+    EncoderFactory     encoderFactory_;
+    LabelScorerFactory labelScorerFactory_;
 };
 
 typedef Core::SingletonHolder<Module_> Module;

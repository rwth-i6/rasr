--- conflicted
+++ resolved
@@ -130,29 +130,6 @@
     XmlLexiconParser(const Core::Configuration& c, Lexicon*);
     bool     parseFile(const std::string& filename) override;
     Lexicon* lexicon() const override {
-<<<<<<< HEAD
-        return lexicon_;
-    }
-};
-
-/**
- * Parser for text lexicon files containing the vocab, so only the labels
- * This is meant for "lexicon-free" search
- * The .txt-file should contain one label per line
- */
-class VocabTextLexiconParser : public LexiconParser {
-private:
-    Lexicon*          lexicon_;
-    PhonemeInventory* phonemeInventory_;
-    void              createPhoneme(const std::string& line);
-    void              createLemmata();
-
-public:
-    VocabTextLexiconParser(Lexicon*);
-    bool     parseFile(const std::string& filename) override;
-    Lexicon* lexicon() const override {
-=======
->>>>>>> 5555c7b3
         return lexicon_;
     }
 };

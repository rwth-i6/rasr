--- conflicted
+++ resolved
@@ -17,14 +17,9 @@
 #include <Core/FormatSet.hh>
 #include <Flow/Registry.hh>
 #include <Modules.hh>
-<<<<<<< HEAD
+
 #include "LabelScorer/CombineLabelScorer.hh"
-#include "LabelScorer/LabelScorerFactory.hh"
-#include "Module.hh"
-=======
-
 #include "LabelScorer/NoOpLabelScorer.hh"
->>>>>>> e7fcea24
 #include "Statistics.hh"
 
 #ifdef MODULE_NN
@@ -45,12 +40,8 @@
 using namespace Nn;
 
 Module_::Module_()
-<<<<<<< HEAD
-        : formats_(0),
-=======
         : formats_(nullptr),
           encoderFactory_(),
->>>>>>> e7fcea24
           labelScorerFactory_() {
     Flow::Registry::Instance& registry = Flow::Registry::instance();
 
@@ -79,19 +70,17 @@
             pythonFeatureScorer, "python-feature-scorer");
 #endif
 
-<<<<<<< HEAD
     // Performs log-linear combination of multiple sub-label-scorers
     labelScorerFactory_.registerLabelScorer(
             "combine",
             [](Core::Configuration const& config) {
                 return Core::ref(new CombineLabelScorer(config));
-=======
+            });
     // Assumes inputs are already finished scores and just passes on the score at the current step
     labelScorerFactory_.registerLabelScorer(
             "no-op",
             [](Core::Configuration const& config) {
                 return Core::ref(new StepwiseNoOpLabelScorer(config));
->>>>>>> e7fcea24
             });
 };
 
@@ -110,13 +99,10 @@
     return *formats_;
 }
 
-<<<<<<< HEAD
-=======
 EncoderFactory& Module_::encoderFactory() {
     return encoderFactory_;
 }
 
->>>>>>> e7fcea24
 LabelScorerFactory& Module_::labelScorerFactory() {
     return labelScorerFactory_;
 }
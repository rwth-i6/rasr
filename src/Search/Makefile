--- conflicted
+++ resolved
@@ -15,12 +15,7 @@
 		$(OBJDIR)/LanguageModelLookahead.o \
 		$(OBJDIR)/Module.o \
 		$(OBJDIR)/Search.o \
-<<<<<<< HEAD
-=======
-		$(OBJDIR)/StateTree.o \
-		$(OBJDIR)/StateTreeIo.o \
 		$(OBJDIR)/Traceback.o \
->>>>>>> 21b9645a
 		$(OBJDIR)/WordConditionedTreeSearch.o
 
 CHECK_O		= $(OBJDIR)/check.o \
